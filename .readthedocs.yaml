--- conflicted
+++ resolved
@@ -37,11 +37,6 @@
       - mkdir -p build
       # 进入构建目录进行配置和编译
       - cd build && cmake -DCMAKE_BUILD_TYPE=Release .. && make -j$(nproc) && make install
-<<<<<<< HEAD
-      # 安装nndeploy Python包(开发者模式)
-      - export LD_LIBRARY_PATH=$PWD/python/nndeploy:$LD_LIBRARY_PATH && cd python && pip install -e . && python -c "import nndeploy; print(nndeploy.__version__)"
-=======
->>>>>>> aec97efb
 
 # Build documentation in the "docs/" directory with Sphinx
 sphinx:
