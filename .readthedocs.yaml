--- conflicted
+++ resolved
@@ -23,11 +23,7 @@
     - pkg-config
     - libopencv-dev
     - protobuf-compiler
-<<<<<<< HEAD
-    - libprotobuf-dev
-=======
     - libprotobuf-dev    
->>>>>>> 888d6f88
   jobs:
     post_checkout:
       # 确保所有子模块被正确初始化和更新
@@ -37,12 +33,6 @@
       - which cmake
       - cmake --version
     pre_build:
-<<<<<<< HEAD
-      # 创建build目录
-      - mkdir -p build
-      # 进入构建目录进行配置和编译
-      - cd build && cmake -DCMAKE_BUILD_TYPE=Release .. && make -j$(nproc) && make install
-=======
       # - cd tool/script && python install_opencv.py && python install_onnxruntime.py
       - cd tool/script && python install_opencv.py
       # 创建build目录
@@ -51,7 +41,6 @@
       # 进入构建目录进行配置和编译
       - cd build && cmake -DCMAKE_BUILD_TYPE=Release .. && make -j$(nproc) && make install
       - cd python && pip install --use-pep517 -e .
->>>>>>> 888d6f88
 
 # Build documentation in the "docs/" directory with Sphinx
 sphinx:
