import {
  EditorRenderer,
  FlowNodeEntity,
  FlowNodeFormData,
  FormModelV2,
  FreeLayoutEditorProvider,
  FreeLayoutPluginContext,
  getNodeForm,
  usePlaygroundTools,
  WorkflowNodeJSON,
} from "@flowgram.ai/free-layout-editor";

import "@flowgram.ai/free-layout-editor/index.css";
import "./styles/index.css";
import "./styles/my.css";
//import { nodeRegistries } from "../../../nodes";
import { initialData } from "./initial-data";
import { useEditorProps } from "../../../hooks";
import { AutoLayoutHandle, DemoTools } from "../../../components/tools";
import { SidebarProvider, SidebarRenderer } from "../../../components/sidebar";
import { useEffect, useReducer, useRef, useState } from "react";
import { FlowEnviromentContext } from "../../../context/flow-enviroment-context";
import { apiGetNodeById, apiGetTemeplateWorkFlow, apiGetWorkFlow, setupWebSocket } from "./api";

import { FlowDocumentJSON, FlowNodeRegistry } from "../../../typings";
import { SideSheet, Toast } from "@douyinfe/semi-ui";
import FlowSaveDrawer from "./FlowSaveDrawer";
import { IBusinessNode, IWorkFlowEntity } from "../../Layout/Design/WorkFlow/entity";
import {
  //useGetNodeList, 
  useGetParamTypes,
  //useGetRegistry
} from "./effect";
import { designDataToBusinessData, transferBusinessContentToDesignContent } from "./FlowSaveDrawer/functions";
import { apiWorkFlowRun, apiWorkFlowSave } from "../../Layout/Design/WorkFlow/api";
import { IconLoading } from "@douyinfe/semi-icons";
import lodash from "lodash";
import { getNextNameNumberSuffix } from "./functions";
import store, { initialState, reducer } from "../../Layout/Design/store/store";
import React from "react";
import { initFreshFlowTree } from "../../Layout/Design/store/actionType";
import { IFlowNodesRunningStatus, ILog, IOutputResource } from "./entity";
import FlowConfigDrawer from "./FlowConfigDrawer";
import { NodeEntityForm } from "./NodeRepositoryEditor";
import { IResponse } from "../../../request/types";
import { EnumFlowType } from "../../../enum";

let nameId = 0;

interface FlowProps {
  id: string;
  flowType: EnumFlowType;

  activeKey: string;
  onFlowSave: (flow: IWorkFlowEntity) => void;
}
const Flow: React.FC<FlowProps> = (props) => {
  //const [flowData, setFlowData] = useState<FlowDocumentJSON>();

  // const [state, dispatch] = useReducer(reducer, (initialState))
  const { state, dispatch } = React.useContext(store);

  const { nodeRegistries, nodeList } = state

<<<<<<< HEAD
=======
  const [flowType, setFlowType] = useState<EnumFlowType>(props.flowType);


>>>>>>> 6fa331bc
  const [outputResource, setOutputResource] = useState<IOutputResource>({ path: [], text: [] })

  const [flowNodesRunningStatus, setFlowNodesRunningStatus] = useState<IFlowNodesRunningStatus>({})

  const [graphTopNode, setGraphTopNode] = useState<IBusinessNode>({} as IBusinessNode)

  const [log, setLog] = useState<ILog>({
    items: [], time_profile: {
      init_time: undefined,
      run_time: undefined

    }
  })

  useEffect(() => {
    setGraphTopNode(lodash.cloneDeep(state.dagGraphInfo.graph))
  }, [state.dagGraphInfo.graph])



  const ref = useRef<FreeLayoutPluginContext | undefined>();

  //const tools = usePlaygroundTools();

  const [entity, setEntity] = useState<IWorkFlowEntity>({
    id: props.id,
   // name: '',
    parentId: "",
    designContent: {
      nodes: [],
      edges: [],
    },
    businessContent: {
      key_: "nndeploy::dag::Graph",
      name_: "demo",
      device_type_: "kDeviceTypeCodeX86:0",
      inputs_: [],
      outputs_: [
        {
          name_: "detect_out",
          type_: "kNotSet",
        },
      ],
      is_external_stream_: false,
      is_inner_: false,
      is_time_profile_: true,
      is_debug_: false,
      is_graph_node_share_stream_: true,
      queue_max_size_: 16,
      node_repository_: [],
    },
  });

  const [loading, setLoading] = useState(true);


  const autoLayOutRef = useRef<AutoLayoutHandle>();
  const [configDrawerVisible, setConfigDrawerVisible] = useState(false);

  function handleConfigDrawerSure(values: any) {
    setConfigDrawerVisible(false)
    setGraphTopNode(values)
  }

  function handleConfigDrawerClose() {
    setConfigDrawerVisible(false)
  }

  const [saveDrawerVisible, setSaveDrawerVisible] = useState(false);

  function handleSaveDrawerClose() {
    setSaveDrawerVisible(false);
  }

  // const nodeList = useGetNodeList()

  const paramTypes = useGetParamTypes()

  //const [nodeRegistries, setNodeRegistries] = useState<FlowNodeRegistry[]>([]);

  const fetchData = async (flowId: string, flowType: EnumFlowType) => {

    //setLoading(true);

    //const nodeRegistries = await getNodeRegistry();
    // setNodeRegistries(nodeRegistries);

    if (!flowId) {
      setLoading(false);
      return;
    }

    let response : IResponse<IBusinessNode>

    if(flowType == EnumFlowType.template) {
      response = await apiGetTemeplateWorkFlow(flowId);
    }else{
        response = await apiGetWorkFlow(flowId);
    }


    if (response.flag == "error") {
      return;
    }

    const designContent = transferBusinessContentToDesignContent(response.result, nodeRegistries)



    setEntity({ ...entity, designContent, businessContent: response.result });

    setGraphTopNode(lodash.omit(response.result, ['nndeploy_ui_layout', 'node_repository_']) as any)


    ref?.current?.document.reload(designContent);

    //ref?.current?.document.reload(response.result.content);

    //setFlowDocumentJSON()

    setTimeout(() => {
      // 加载后触发画布的 fitview 让节点自动居中
      ref?.current?.document.fitView();

      if (!response.result.nndeploy_ui_layout) {
        autoLayOutRef.current?.autoLayout()
      }



    }, 100);

    //setFlowData(response);
    setLoading(false);
  };
  useEffect(() => {

    if (nodeRegistries.length < 1) {
      return
    }
    fetchData(props.id, props.flowType);
  }, [props.id, nodeRegistries, props.flowType]);

  // useEffect(() => {
  //   if (ref.current) {
  //     setTimeout(() => {
  //       ref?.current?.document.fitView();

  //       autoLayOutRef.current?.autoLayout()
  //     }, 100)
  //   }
  // }, [props.activeKey, ref.current])

  const demoContainerRef = useRef<HTMLDivElement | null>(null);

  const dropzone = useRef<HTMLDivElement | null>(null);

  function onSave(flowJson: FlowDocumentJSON) {
    setEntity({
      ...entity,
      designContent: flowJson,
    });

    setSaveDrawerVisible(true);
  }

  useEffect(() => {
    const socket = setupWebSocket()
    setSocket(socket)

    return () => {
      socket.close()
    }
  }, [])

  function onConfig() {

    setConfigDrawerVisible(true);
  }

  const [socket, setSocket] = useState<WebSocket>();

  useEffect(() => {



    const socket = setupWebSocket()
    setSocket(socket)

    socket!.onerror = (err) => {
      console.error("WebSocket error:", err);

      //connect()

    };

    socket!.onclose = () => {
      console.log("WebSocket 已断开连接");

      //connect()

    };

    return () => {
      socket!.close()
    }
  }, [])



  async function onRun(flowJson: FlowDocumentJSON) {
    try {

      setLog({
        items: [],
        time_profile: {
          init_time: undefined,
          run_time: undefined
        }
      })
      const businessContent = designDataToBusinessData(
        flowJson,
        graphTopNode,
        flowJson.nodes
      );

      const response = await apiWorkFlowRun(businessContent);

      if (response.flag == "error") {
        Toast.error("run fail " + response.message);
        return;
      }
      const taskId = response.result.task_id

      socket!.send(JSON.stringify({ type: "bind", task_id: taskId }));

      socket!.onclose = () => {

      };

      socket!.onmessage = (event) => {

        function modifyNodeByName(nodeName: string, newContent: any, designContent: FlowDocumentJSON) {
          function nodeIterate(
            node: WorkflowNodeJSON,
            process: (node: WorkflowNodeJSON) => void
          ) {
            process(node);
            if (node.blocks && node.blocks.length > 0) {
              node.blocks.forEach((block) => {
                nodeIterate(block, process);
              });
            }
          }

          designContent.nodes.map((node) => {
            nodeIterate(node, (node) => {
              if (node.data.name_ == nodeName) {
                node.data = {
                  ...node.data,
                  ...newContent
                }
              }
            });
          });
        }



        const response = JSON.parse(event.data);

        if (response.flag != "success") {
          return;
        }

        if (response.result.type == 'preview') {
          response.result.path = response.result.path.map(item => {
            return {
              ...item,
              path: `${item.path}&time=${Date.now()}`
            }
          })

          setOutputResource(response.result)
        } else if (response.result.type == 'progress') {
          setFlowNodesRunningStatus(response.result.detail)
        } else if (response.result.type == 'log') {


          setLog((oldLog) => {
            var newLog = {
              ...oldLog,
              items: [...oldLog.items, response.result.log],

            }
            return newLog
          })
        } else if (response.result.type == 'task_run_info') {
     
           setLog((oldLog) => {
            var newLog = {
              ...oldLog,
              time_profile: response.result.time_profile,

            }
            return newLog
          })
        }





      };



      //Toast.success("run sucess!");
    } catch (error) {
      Toast.error("run fail " + error);
    }

  }

  function onflowSaveDrawrSure(entity: IWorkFlowEntity) {

    setFlowType(EnumFlowType.workspace) //after save, template converted to user's flow

    setSaveDrawerVisible(false);
    setEntity({ ...entity });

    dispatch(initFreshFlowTree({}))


    props.onFlowSave(entity);
  }
  function onFlowSaveDrawerClose() {
    setSaveDrawerVisible(false);
  }

  useEffect(() => {
    let handleDrop: any = null;

    function dragover(e: any) {
      e.preventDefault();
    }

    async function dropFunction(e: any) {
      e.preventDefault();

      const position =
        ref?.current?.playground.config.getPosFromMouseEvent(e)!;

      const nodeString = e?.dataTransfer?.getData("text")!;

      const entity = JSON.parse(nodeString)

      var type = entity.key_

      let numberSuffix = getNextNameNumberSuffix(ref?.current?.document.toJSON() as FlowDocumentJSON)

      let node = {
        // ...response.result,
        id: Math.random().toString(36).substr(2, 9),
        type,
        meta: {
          position: {
            x: position?.x,
            y: position?.y,
          },
        },
        data: {
          //title: response.result.key_,
          ...entity,
          name_: `${entity.name_}_${numberSuffix}`,
        },
      }
      //if(response.result.is_dynamic_input_){

      node.data.inputs_ = node.data.inputs_.map((item: any) => {
        return {
          ...item,
          id: 'port' + Math.random().toString(36).substr(2, 9),
        }
      })
      //}

      //if(response.result.is_dynamic_output_){

      node.data.outputs_ = node.data.outputs_.map((item: any) => {
        return {
          ...item,
          id: 'port' + Math.random().toString(36).substr(2, 9),
        }
      })



      //}

      ref?.current?.document.createWorkflowNode(node);
    }
    if (dropzone.current) {


      dropzone.current.addEventListener("dragover", dragover);

      // dropzone.current.addEventListener('dragleave', () => {
      //     //dropzone.classList.remove('over'); // 离开时恢复样式
      // });


      dropzone.current.removeEventListener("drop", dropFunction);



      dropzone.current.addEventListener("drop", dropFunction);
    }
    //清理函数
    return () => {
      //if (handleDrop) {
      dropzone?.current?.removeEventListener("dragover", dragover);
      dropzone?.current?.removeEventListener("drop", dropFunction);
      // handleDrop = null;

    };
  }, [dropzone]);


  //const nodeRegistries = useGetRegistry()

  const editorProps = useEditorProps(entity.designContent, nodeRegistries);
  return (
    <div className="doc-free-feature-overview" ref={dropzone}>
      {loading ? (
        <IconLoading />
      ) : (
        <FlowEnviromentContext.Provider
          value={{
            element: demoContainerRef, onSave, onRun, onConfig, graphTopNode, nodeList, paramTypes, outputResource, flowNodesRunningStatus,

            log: log
          }}
        >
          <FreeLayoutEditorProvider
            {...editorProps}
            ///@ts-ignore
            ref={ref}
          >
            <SidebarProvider>
              <div className="demo-container" ref={demoContainerRef}>
                <EditorRenderer className="demo-editor" />
              </div>

              <DemoTools
                ///@ts-ignore
                ref={autoLayOutRef} />

              <SidebarRenderer />

            </SidebarProvider>
          </FreeLayoutEditorProvider>

          <SideSheet
            width={"80%"}
            visible={saveDrawerVisible}
            onCancel={handleSaveDrawerClose}
            title={"save flow"}
          >
            <FlowSaveDrawer
              entity={entity!}
              onSure={onflowSaveDrawrSure}
              onClose={onFlowSaveDrawerClose}
              flowType={flowType}

            />
          </SideSheet>

          {/* <SideSheet
            width={"30%"}
            visible={configDrawerVisible}
            onCancel={handleConfigDrawerClose}
            title={"config flow"}
          > */}
          <NodeEntityForm
            nodeEntity={graphTopNode}
            visible={configDrawerVisible}
            onClose={handleConfigDrawerClose}
            onSave={handleConfigDrawerSure}
            nodeList={nodeList!}
            paramTypes={paramTypes}
          />
          {/* </SideSheet> */}

        </FlowEnviromentContext.Provider>
      )}

    </div>
  );
};

export default Flow;<|MERGE_RESOLUTION|>--- conflicted
+++ resolved
@@ -62,12 +62,9 @@
 
   const { nodeRegistries, nodeList } = state
 
-<<<<<<< HEAD
-=======
   const [flowType, setFlowType] = useState<EnumFlowType>(props.flowType);
 
 
->>>>>>> 6fa331bc
   const [outputResource, setOutputResource] = useState<IOutputResource>({ path: [], text: [] })
 
   const [flowNodesRunningStatus, setFlowNodesRunningStatus] = useState<IFlowNodesRunningStatus>({})
