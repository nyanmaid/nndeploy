--- conflicted
+++ resolved
@@ -3,10 +3,7 @@
 import os
 import threading
 import traceback
-<<<<<<< HEAD
-=======
 import pickle
->>>>>>> 22e6c393
 from pathlib import Path
 from logging.handlers import QueueHandler
 from .executor import GraphExecutor
@@ -86,11 +83,6 @@
         except Exception:
             logging.exception("[Plugin] Import failed for: %s", plugin_path)
 
-<<<<<<< HEAD
-def run(task_q, result_q, progress_q, log_q, plugin_update_q, cancel_event_q, resources) -> None:
-    install_taskid_logrecord_factory()
-
-=======
 
 def ensure_picklable(obj, default=None):
     try:
@@ -102,7 +94,6 @@
 def run(task_q, result_q, progress_q, log_q, plugin_update_q, cancel_event_q, resources) -> None:
     install_taskid_logrecord_factory()
 
->>>>>>> 22e6c393
     configure_worker_logger(log_q)
     redirect_fd_to_logger_once()
 
@@ -211,11 +202,7 @@
                 time_profiler_map = result_holder["tp_map"]
                 total = time_profiler_map.get("run_time", 0.0)
                 msg = result_holder["msg"]
-<<<<<<< HEAD
-                results = result_holder["results"]
-=======
                 results = ensure_picklable(result_holder["results"])
->>>>>>> 22e6c393
                 status = ExecutionStatus(True, f"Run success {total:.2f} ms, {msg}")
 
         result_holder.pop("results", None)
