# app.py

import argparse
import asyncio
import threading
import logging
import os
import multiprocessing as mp
import uvicorn
import sys
import time
from pathlib import Path
from typing import Tuple
from .task_queue import TaskQueue
from .server import NnDeployServer
from .worker import run as worker_run
from logging.handlers import QueueHandler, QueueListener
from nndeploy.dag.node import add_global_import_lib, import_global_import_lib
from .log_broadcast import LogBroadcaster

logging.basicConfig(level=logging.INFO, format="%(asctime)s %(levelname)s %(message)s")

def cli():
    ap = argparse.ArgumentParser()
    ap.add_argument("--host", default="0.0.0.0")
    ap.add_argument("--port", type=int, default=8888)
    ap.add_argument("--resources", default="./resources")
    ap.add_argument("--log", default="./logs/nndeploy_server.log")
    ap.add_argument("--front-end-version", default="!", help="GitHub frontend, as owner/repo@0.0.1 or @latest,default latest")
<<<<<<< HEAD
=======
    ap.add_argument("--debug", dest="debug", action="store_true",
                    help="enable debug mode")
    ap.add_argument("--no-debug", dest="debug", action="store_false",
                    help="disable debug mode")
    ap.set_defaults(debug=False)
>>>>>>> 629c4235
    return ap.parse_args()

def configure_root_logger(log_q: mp.Queue, log_file: str, server) -> QueueListener:
    log_fmt = "%(asctime)s %(processName)s %(levelname)s %(message)s"
    root = logging.getLogger()
    root.setLevel(logging.INFO)
    root.handlers.clear()
    root.addHandler(QueueHandler(log_q))

    log_broadcaster = LogBroadcaster(
        get_loop=lambda: server.loop,
        get_ws_map=lambda: server.task_ws_map,
    )

    handlers = [
        logging.StreamHandler(sys.stdout),
        logging.handlers.RotatingFileHandler(
            log_file, maxBytes=10 * 1024 * 1024, backupCount=5
        ),
        log_broadcaster
    ]
    for h in handlers:
        h.setFormatter(logging.Formatter(log_fmt))
    
    listener = QueueListener(log_q, *handlers, respect_handler_level=True)
    listener.start()
    return listener

def start_worker(
        task_q: "mp.queues.Queue",
        result_q: "mp.queues.Queue",
        progress_q: "mp.queues.Queue",
        log_q: "mp.queues.Queue",
        plugin_update_q: "mp.queues.Queue") -> mp.Process:
    p = mp.Process(
        target=worker_run,
        name="WorkerProcess",
        args=(task_q, result_q, progress_q, log_q, plugin_update_q),
        daemon=True,
    )
    p.start()
    logging.info("Worker spawned, pid=%s", p.pid)
    return p

def monitor_worker(
    worker: mp.Process,
    task_q: "mp.queues.Queue",
    result_q: "mp.queues.Queue",
    progress_q: "mp.queues.Queue",
    log_q: "mp.queues.Queue",
    plugin_update_q: "mp.queues.Queue",
    stop_event: threading.Event,
) -> None:
    while not stop_event.is_set():
        if not worker.is_alive():
            logging.error(
                "Worker died (exitcode=%s). Restarting in 2 seconds...", worker.exitcode
            )
            time.sleep(2)
            worker = start_worker(task_q, result_q, progress_q, log_q, plugin_update_q)
        time.sleep(1)

def start_scheduler(queue: TaskQueue, job_q: mp.Queue):
    def _loop():
        while True:
            item = queue.get(timeout=None)  # blocks until a job is ready
            if item is None:
                continue  # shouldn't happen with timeout=None
            idx, payload = item
            job_q.put((idx, payload))

    th = threading.Thread(name="SchedulerThread", target=_loop, daemon=True)
    th.start()

def start_finisher(queue: TaskQueue, result_q: mp.Queue):
    def _loop():
        while True:
            idx, status, time_profile_map = result_q.get()  # blocks
            queue.task_done(idx, status, time_profile_map)

    th = threading.Thread(name="FinisherThread", target=_loop, daemon=True)
    th.start()

def start_progress_listener(server: NnDeployServer, progress_q: mp.Queue):
    def _loop():
        while True:
            try:
                idx, task_id, status_dict = progress_q.get()
            except Exception as err:
                logging.error("[ProgressThread] get failed: %s", err)
                continue
            server.notify_task_progress(task_id, status_dict)
    th = threading.Thread(name="ProgressThread", target=_loop, daemon=True)
    th.start()

def load_existing_plugins(plugin_dir: Path):
    for f in plugin_dir.iterdir():
        if f.suffix in {".py", ".so"} and f.is_file():
            add_global_import_lib(str(f.resolve()))
    import_global_import_lib()

def main() -> None:
    os.environ.setdefault("PYTHONUNBUFFERED", "1")
    
    mp.set_start_method("spawn", force=True)

    args = cli()
    Path(args.log).parent.mkdir(parents=True, exist_ok=True)

    # load plugin
    plugin_dir = Path(args.resources) / "plugin"
    if plugin_dir.exists():
        load_existing_plugins(plugin_dir)

    # multi processing message queue
    job_mp_queue: mp.Queue = mp.Queue(maxsize=256)     # main ➜ worker
    result_q: mp.Queue = mp.Queue(maxsize=256)         # worker ➜ main
    progress_q: mp.Queue = mp.Queue(maxsize=1024)
    log_q: mp.Queue = mp.Queue(-1)                     # all ➜ logger
    plugin_update_q: mp.Queue = mp.Queue()

    loop = asyncio.new_event_loop()
    asyncio.set_event_loop(loop)

    # server
    server = NnDeployServer(args, job_mp_queue, plugin_update_q)
    start_scheduler(server.queue, job_mp_queue)
    start_finisher(server.queue, result_q)

    # worker and monitor
    worker = start_worker(job_mp_queue, result_q, progress_q, log_q, plugin_update_q)
    stop_event = threading.Event()
    monitor_t = threading.Thread(
        target=monitor_worker,
        args=(worker, job_mp_queue, result_q, progress_q, log_q, plugin_update_q, stop_event),
        daemon=True,
    )
    monitor_t.start()

    log_listener = configure_root_logger(log_q, args.log, server)

    # progress listener
    start_progress_listener(server, progress_q)

    try:
        uvicorn.run(server.app, host=args.host, port=args.port, loop="asyncio")
    except KeyboardInterrupt:
        logging.info("KeyboardInterrupt: shutting down...")
    finally:
        stop_event.set()
        if worker.is_alive():
            worker.terminate()
            worker.join(timeout=3)

        log_listener.stop()

if __name__ == "__main__":
    main()<|MERGE_RESOLUTION|>--- conflicted
+++ resolved
@@ -27,14 +27,11 @@
     ap.add_argument("--resources", default="./resources")
     ap.add_argument("--log", default="./logs/nndeploy_server.log")
     ap.add_argument("--front-end-version", default="!", help="GitHub frontend, as owner/repo@0.0.1 or @latest,default latest")
-<<<<<<< HEAD
-=======
     ap.add_argument("--debug", dest="debug", action="store_true",
                     help="enable debug mode")
     ap.add_argument("--no-debug", dest="debug", action="store_false",
                     help="disable debug mode")
     ap.set_defaults(debug=False)
->>>>>>> 629c4235
     return ap.parse_args()
 
 def configure_root_logger(log_q: mp.Queue, log_file: str, server) -> QueueListener:
