from __future__ import annotations

import argparse
import logging
import sys
import tempfile
import zipfile
import re
from dataclasses import dataclass
from functools import cached_property
from pathlib import Path
<<<<<<< HEAD
from typing import Optional, TypedDict
=======
from typing import Optional, TypedDict, Tuple
>>>>>>> 22e6c393
from urllib.parse import urlsplit, urlunsplit

import requests
from typing_extensions import NotRequired

# ---------------------------- Constants ----------------------------

REQUEST_TIMEOUT = 60  # seconds
FRONTEND_ROOT = Path.cwd() / "frontend"

<<<<<<< HEAD
=======
# Used when caller passes the default bang-string "!" (auto resolve via config)
>>>>>>> 22e6c393
DEFAULT_PROVIDER = ("nndeploy", "nndeploy_frontend", "v1.4.0")
DEFAULT_VERSION_STRING = "!"

GITHUB_HOST = "github.com"
GITEE_HOST = "gitee.com"
GITHUB_API_BASE = "https://api.github.com"

<<<<<<< HEAD
=======

# ---------------------------- Typed dicts ----------------------------

>>>>>>> 22e6c393
class Asset(TypedDict):
    name: str
    browser_download_url: str


class Release(TypedDict):
    tag_name: str
    prerelease: bool
    assets: NotRequired[list[Asset]]


# ---------------------------- Provider ----------------------------

@dataclass
class FrontEndProvider:
    owner: str
    repo: str

    @property
    def _base(self) -> str:
<<<<<<< HEAD
        # Get latest assets from Github API
=======
>>>>>>> 22e6c393
        return f"{GITHUB_API_BASE}/repos/{self.owner}/{self.repo}/releases"

    @cached_property
    def latest(self) -> Release:
        r = requests.get(f"{self._base}/latest", timeout=REQUEST_TIMEOUT)
        if r.status_code == 404:
            # Some repos don't expose /latest; fall back to the releases list
            r = requests.get(self._base, timeout=REQUEST_TIMEOUT)
            r.raise_for_status()
            releases: list[Release] = r.json()
            if not releases:
                raise RuntimeError("no releases found")
            return releases[0]
        r.raise_for_status()
        return r.json()

    def by_tag(self, ver: str) -> Release:
        r = requests.get(f"{self._base}/tags/{ver}", timeout=REQUEST_TIMEOUT)
        if r.status_code == 404:
            # Fallback: iterate all releases and match tag_name
            r = requests.get(self._base, timeout=REQUEST_TIMEOUT)
            r.raise_for_status()
            for rel in r.json():
                if rel["tag_name"] in (ver, f"v{ver}"):
                    return rel
            raise RuntimeError(f"Release {ver} not found")
        r.raise_for_status()
        return r.json()

<<<<<<< HEAD
=======

# ---------------------------- Download helpers ----------------------------

>>>>>>> 22e6c393
def _swap_host(url: str, new_host: str) -> str:
    parts = urlsplit(url)
    return urlunsplit((parts.scheme, new_host, parts.path, parts.query, parts.fragment))

<<<<<<< HEAD
=======

>>>>>>> 22e6c393
def _stream_download(url: str, dest_dir: Path) -> None:
    with tempfile.TemporaryFile() as tmp:
        r = requests.get(url, stream=True, timeout=REQUEST_TIMEOUT)
        r.raise_for_status()
        for chunk in r.iter_content(8192):
            if chunk:
                tmp.write(chunk)
        tmp.seek(0)
        with zipfile.ZipFile(tmp) as zf:
            zf.extractall(dest_dir)

def _download_with_fallbacks(urls: list[str], dest: Path) -> None:
    last_err: Optional[Exception] = None
    for u in urls:
        try:
            logging.info("download %s → %s", u, dest)
            _stream_download(u, dest)
            return
        except Exception as e:
            logging.warning("download failed: %s", e)
            last_err = e
    raise RuntimeError(f"all download attempts failed; last error: {last_err}")

<<<<<<< HEAD
def _download_via_release(rel: Release, dest: Path) -> None:
    asset_url = next((a["browser_download_url"] for a in rel.get("assets", []) if a["name"] == "dist.zip"), None)
    if asset_url is None:
        raise RuntimeError("dist.zip asset missing in release")

    try_urls = []
    try:
        try_urls.append(_swap_host(asset_url, GITEE_HOST))
    except Exception:
        pass
    try_urls.append(asset_url)
    _download_with_fallbacks(try_urls, dest)
=======
def _download_with_fallbacks(urls: list[str], dest: Path) -> None:
    last_err: Optional[Exception] = None
    for u in urls:
        try:
            logging.info("download %s → %s", u, dest)
            _stream_download(u, dest)
            return
        except Exception as e:
            logging.warning("download failed: %s", e)
            last_err = e
    raise RuntimeError(f"all download attempts failed; last error: {last_err}")


def _download_via_release(rel: Release, dest: Path, asset_name: str = "dist.zip") -> None:
    """
    Download via GitHub API release object.
    Priority: exact 'asset_name' → single .zip asset → error.
    """
    assets = rel.get("assets", []) or []
    asset = next((a for a in assets if a["name"] == asset_name), None)
    if asset is None:
        zips = [a for a in assets if a["name"].lower().endswith(".zip")]
        if len(zips) == 1:
            asset = zips[0]
        else:
            names = [a["name"] for a in assets]
            raise RuntimeError(f"asset '{asset_name}' not found; available assets: {names}")
    browser_url = asset["browser_download_url"]

    try_urls = []
    try:
        try_urls.append(_swap_host(browser_url, GITEE_HOST))
    except Exception:
        pass
    try_urls.append(browser_url)
    _download_with_fallbacks(try_urls, dest)


# ---------------------------- Config + version utils ----------------------------

def _semver_tuple(v: str) -> Tuple[int, int, int]:
    """
    Parse 'vX.Y.Z[-suffix]' into (X, Y, Z); non-parsable parts become 0.
    """
    v = v.strip().lstrip("v")
    core = re.split(r"[-+]", v, 1)[0]
    parts = core.split(".")
    out = []
    for i in range(3):
        try:
            out.append(int(parts[i]))
        except Exception:
            out.append(0)
    return tuple(out)  # type: ignore[return-value]


def _cmp_ver(a: str, b: str) -> int:
    ta, tb = _semver_tuple(a), _semver_tuple(b)
    return (ta > tb) - (ta < tb)


def _match_constraint(nndeploy_ver: str, expr: str) -> bool:
    """
    Support constraint expressions like '>=0.2.12,<0.3.0' or '>=0.3.0'.
    All comma-separated conditions must hold.
    """
    nv = nndeploy_ver
    for cond in [c.strip() for c in expr.split(",") if c.strip()]:
        m = re.match(r"(>=|<=|>|<|==)?\s*v?(\d+\.\d+\.\d+)", cond)
        if not m:
            return False
        op, ver = m.groups()
        op = op or "=="
        cmpres = _cmp_ver(nv, ver)
        ok = {
            "==": cmpres == 0,
            ">=": cmpres >= 0,
            "<=": cmpres <= 0,
            ">":  cmpres > 0,
            "<":  cmpres < 0,
        }[op]
        if not ok:
            return False
    return True


def _load_versions_config() -> dict:
    """
    Import CONFIG from a sibling 'version.py'.
    If running inside a package (python -m pkg.module), a relative import is also attempted.
    """
    CONFIG = None
    try:
        # Script-style import (same directory, not a package)
        from version import CONFIG as _CONF  # type: ignore
        CONFIG = _CONF
    except Exception:
        try:
            # Package-style relative import
            from .version import CONFIG as _CONF  # type: ignore
            CONFIG = _CONF
        except Exception as e:
            raise RuntimeError("version.py not found or import failed") from e

    if not isinstance(CONFIG, dict):
        raise RuntimeError("CONFIG not found or not a dict in version.py")

    if CONFIG.get("schema") != 1:
        raise RuntimeError("version CONFIG schema unsupported or missing (expect 1)")
    return CONFIG


def _normalize_version(ver: Optional[str]) -> Optional[str]:
    """
    Normalize nndeploy.__version__ into a plain 'X.Y.Z' string.
    Handles cases like 'nndeploy 2.6.1' → '2.6.1'.
    """
    if not ver:
        return None
    parts = ver.strip().split()
    if len(parts) > 1 and re.match(r"\d+\.\d+\.\d+", parts[-1]):
        return parts[-1]
    return ver.strip()


def _normalize_frontend_entry(x: object) -> dict:
    """
    Normalize various frontend config shapes into {'tag': str, 'asset': Optional[str]}.
    Supported inputs:
      - "v1.4.0"
      - {"frontend": "v1.4.0", "asset": "..."}
      - {"frontend": {"tag": "v1.4.0", "asset": "..."}}
      - {"tag": "v1.4.0", "asset": "..."}
    """
    if x is None:
        return {}
    if isinstance(x, str):
        return {"tag": x}
    if isinstance(x, dict):
        # Case: {"frontend": "v1.4.0", "asset": "..."}
        if isinstance(x.get("frontend"), str):
            return {"tag": x["frontend"], "asset": x.get("asset")}
        # Case: {"frontend": {"tag": "...", "asset": "..."}} (+ optional top-level asset)
        if isinstance(x.get("frontend"), dict):
            fe = x["frontend"]
            return {"tag": fe.get("tag") or fe.get("frontend"), "asset": fe.get("asset") or x.get("asset")}
        # Case: already normalized child: {"tag": "...", "asset": "..."}
        if "tag" in x or "asset" in x:
            return {"tag": x.get("tag"), "asset": x.get("asset")}
    return {}


def _resolve_frontend_from_config() -> tuple[str, str, str, str]:
    """
    Return (owner, repo, tag, asset) for the frontend bundle.
    Resolution order: exact versions → range rules → fallback.
    """
    cfg = _load_versions_config()

    # Provider (no asset here). Allow either flat default_provider or sectioned default_provider["frontend"].
    defprov = (cfg.get("default_provider") or {}).get("frontend") or cfg.get("default_provider") or {}
    owner = defprov.get("owner") or DEFAULT_PROVIDER[0]
    repo = defprov.get("repo") or DEFAULT_PROVIDER[1]

    # Resolve nndeploy version (normalize if it contains a prefix).
    nndeploy_ver: Optional[str] = None
    try:
        import nndeploy  # type: ignore
        raw_ver = getattr(nndeploy, "__version__", None)
        nndeploy_ver = _normalize_version(raw_ver)
    except Exception:
        pass

    chosen: dict = {}
    if nndeploy_ver:
        # Exact table: CONFIG["versions"][nndeploy_ver]
        vermap = cfg.get("versions", {}) or {}
        hit = vermap.get(nndeploy_ver)
        if hit is not None:
            fe = hit.get("frontend", hit) if isinstance(hit, dict) else hit
            chosen = _normalize_frontend_entry(fe)

        # Range rules: first matching rule wins
        if not chosen:
            for r in cfg.get("ranges", []) or []:
                expr = r.get("nndeploy")
                if expr and _match_constraint(nndeploy_ver, expr):
                    fe = r.get("frontend", r)
                    chosen = _normalize_frontend_entry(fe)
                    if chosen:
                        break

    # Fallback block
    if not chosen:
        fb = cfg.get("fallback") or {}
        fe = fb.get("frontend", fb)
        chosen = _normalize_frontend_entry(fe)

    tag = chosen.get("tag") or chosen.get("frontend") or DEFAULT_PROVIDER[2]
    asset = chosen.get("asset") or "dist.zip"
    return owner, repo, str(tag), str(asset)


# ---------------------------- Public manager ----------------------------
>>>>>>> 22e6c393

class FrontendManager:
    """
    Resolve and download the correct frontend bundle (dist.zip or a configured asset)
    based on the running nndeploy version and the mapping in version.py::CONFIG.
    """
    VERSION_RE = re.compile(r"^([\w-]+)/([\w_.-]+)@(v?\d+\.\d+\.\d+|latest)$")

    @classmethod
    def init_frontend(cls, version_string: str = DEFAULT_VERSION_STRING) -> str:
        """
        Entry point. Creates cache root and dispatches to implementation.
        - version_string = "!" → auto resolve via CONFIG and nndeploy.__version__
        - version_string = "owner/repo@vX.Y.Z" → direct fetch of that release tag
        """
        FRONTEND_ROOT.mkdir(parents=True, exist_ok=True)
        try:
            return cls._impl(version_string)
        except Exception as exc:
            logging.error("init front end failed: %s", exc, exc_info=True)
            sys.exit(1)

    @classmethod
    def _impl(cls, ver_str: str) -> str:
        # Resolve owner/repo/tag/asset either from CONFIG ("!") or explicit "owner/repo@tag"
        if ver_str == DEFAULT_VERSION_STRING:
            owner, repo, tag, asset = _resolve_frontend_from_config()
        else:
            m = cls.VERSION_RE.match(ver_str)
            if m is None:
                raise argparse.ArgumentTypeError(f"illegal string: {ver_str}")
            owner, repo, tag = m.groups()
            asset = "dist.zip"  # default asset when caller specifies an explicit tag

        # Direct download path for non-latest tags
        if tag != "latest":
            dest = FRONTEND_ROOT / f"{owner}_{repo}" / tag.lstrip("v")
            dist_dir = dest / "dist"
            if dist_dir.exists():
                logging.info("use cached front end: %s", dist_dir)
                return str(dest)

<<<<<<< HEAD
            gitee_url = f"https://{GITEE_HOST}/{owner}/{repo}/releases/download/{tag}/dist.zip"
            github_url = f"https://{GITHUB_HOST}/{owner}/{repo}/releases/download/{tag}/dist.zip"
=======
            gitee_url = f"https://{GITEE_HOST}/{owner}/{repo}/releases/download/{tag}/{asset}"
            github_url = f"https://{GITHUB_HOST}/{owner}/{repo}/releases/download/{tag}/{asset}"
>>>>>>> 22e6c393

            dest.mkdir(parents=True, exist_ok=True)
            try:
                _download_with_fallbacks([gitee_url, github_url], dest)
                return str(dest)
            except Exception as err:
                # Best-effort cleanup for empty dest on failure
                try:
                    dest.rmdir()
                except Exception as e:
                    logging.debug("cleanup empty dir failed: %s", e)
                logging.warning("direct download attempts failed: %s, rolling up to API", err)

        # API fallback (latest or when direct download failed)
        provider = FrontEndProvider(owner, repo)
        rel = provider.latest if tag == "latest" else provider.by_tag(tag)
        semver = rel["tag_name"].lstrip("v")
        dest = FRONTEND_ROOT / f"{owner}_{repo}" / semver
        if not dest.exists():
            logging.info("API download front end assets %s/%s@%s → %s", owner, repo, semver, dest)
            dest.mkdir(parents=True, exist_ok=True)
            _download_via_release(rel, dest, asset_name=asset)
        return str(dest)

    @staticmethod
    def templates_path() -> Optional[str]:
        return None

    @staticmethod
    def embedded_docs_path() -> Optional[str]:
        return None<|MERGE_RESOLUTION|>--- conflicted
+++ resolved
@@ -9,11 +9,7 @@
 from dataclasses import dataclass
 from functools import cached_property
 from pathlib import Path
-<<<<<<< HEAD
-from typing import Optional, TypedDict
-=======
 from typing import Optional, TypedDict, Tuple
->>>>>>> 22e6c393
 from urllib.parse import urlsplit, urlunsplit
 
 import requests
@@ -24,10 +20,7 @@
 REQUEST_TIMEOUT = 60  # seconds
 FRONTEND_ROOT = Path.cwd() / "frontend"
 
-<<<<<<< HEAD
-=======
 # Used when caller passes the default bang-string "!" (auto resolve via config)
->>>>>>> 22e6c393
 DEFAULT_PROVIDER = ("nndeploy", "nndeploy_frontend", "v1.4.0")
 DEFAULT_VERSION_STRING = "!"
 
@@ -35,12 +28,9 @@
 GITEE_HOST = "gitee.com"
 GITHUB_API_BASE = "https://api.github.com"
 
-<<<<<<< HEAD
-=======
 
 # ---------------------------- Typed dicts ----------------------------
 
->>>>>>> 22e6c393
 class Asset(TypedDict):
     name: str
     browser_download_url: str
@@ -61,10 +51,6 @@
 
     @property
     def _base(self) -> str:
-<<<<<<< HEAD
-        # Get latest assets from Github API
-=======
->>>>>>> 22e6c393
         return f"{GITHUB_API_BASE}/repos/{self.owner}/{self.repo}/releases"
 
     @cached_property
@@ -94,20 +80,14 @@
         r.raise_for_status()
         return r.json()
 
-<<<<<<< HEAD
-=======
 
 # ---------------------------- Download helpers ----------------------------
 
->>>>>>> 22e6c393
 def _swap_host(url: str, new_host: str) -> str:
     parts = urlsplit(url)
     return urlunsplit((parts.scheme, new_host, parts.path, parts.query, parts.fragment))
 
-<<<<<<< HEAD
-=======
-
->>>>>>> 22e6c393
+
 def _stream_download(url: str, dest_dir: Path) -> None:
     with tempfile.TemporaryFile() as tmp:
         r = requests.get(url, stream=True, timeout=REQUEST_TIMEOUT)
@@ -119,32 +99,7 @@
         with zipfile.ZipFile(tmp) as zf:
             zf.extractall(dest_dir)
 
-def _download_with_fallbacks(urls: list[str], dest: Path) -> None:
-    last_err: Optional[Exception] = None
-    for u in urls:
-        try:
-            logging.info("download %s → %s", u, dest)
-            _stream_download(u, dest)
-            return
-        except Exception as e:
-            logging.warning("download failed: %s", e)
-            last_err = e
-    raise RuntimeError(f"all download attempts failed; last error: {last_err}")
-
-<<<<<<< HEAD
-def _download_via_release(rel: Release, dest: Path) -> None:
-    asset_url = next((a["browser_download_url"] for a in rel.get("assets", []) if a["name"] == "dist.zip"), None)
-    if asset_url is None:
-        raise RuntimeError("dist.zip asset missing in release")
-
-    try_urls = []
-    try:
-        try_urls.append(_swap_host(asset_url, GITEE_HOST))
-    except Exception:
-        pass
-    try_urls.append(asset_url)
-    _download_with_fallbacks(try_urls, dest)
-=======
+
 def _download_with_fallbacks(urls: list[str], dest: Path) -> None:
     last_err: Optional[Exception] = None
     for u in urls:
@@ -349,7 +304,6 @@
 
 
 # ---------------------------- Public manager ----------------------------
->>>>>>> 22e6c393
 
 class FrontendManager:
     """
@@ -392,13 +346,8 @@
                 logging.info("use cached front end: %s", dist_dir)
                 return str(dest)
 
-<<<<<<< HEAD
-            gitee_url = f"https://{GITEE_HOST}/{owner}/{repo}/releases/download/{tag}/dist.zip"
-            github_url = f"https://{GITHUB_HOST}/{owner}/{repo}/releases/download/{tag}/dist.zip"
-=======
             gitee_url = f"https://{GITEE_HOST}/{owner}/{repo}/releases/download/{tag}/{asset}"
             github_url = f"https://{GITHUB_HOST}/{owner}/{repo}/releases/download/{tag}/{asset}"
->>>>>>> 22e6c393
 
             dest.mkdir(parents=True, exist_ok=True)
             try:
