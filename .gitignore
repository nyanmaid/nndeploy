# Prerequisites
*.d

# Compiled Object files
*.slo
*.lo
*.o
*.obj

# Precompiled Headers
*.gch
*.pch

# Compiled Dynamic libraries
<<<<<<< HEAD
*.so*
*.dylib*
*.dll*
*.pyd*
=======
*.so
*.so.*
*.dylib
*.dylib.*
*.dll
*.dll.*
>>>>>>> 4d97c65f

# Fortran module files
*.mod
*.smod

# Compiled Static libraries
*.lai
*.la
*.a
*.lib

# Executables
*.exe
*.out
*.app

# Byte-compiled / optimized / DLL files
__pycache__/
*.py[cod]
*$py.class

# C extensions
*.so

# Distribution / packaging
.Python
develop-eggs/
dist/
downloads/
eggs/
.eggs/
lib/
lib64/
parts/
sdist/
var/
wheels/
share/python-wheels/
*.egg-info/
.installed.cfg
*.egg
MANIFEST

# PyInstaller
#  Usually these files are written by a python script from a template
#  before PyInstaller builds the exe, so as to inject date/other infos into it.
*.manifest
*.spec

# Installer logs
pip-log.txt
pip-delete-this-directory.txt

# Unit test / coverage reports
htmlcov/
.tox/
.nox/
.coverage
.coverage.*
.cache
nosetests.xml
coverage.xml
*.cover
*.py,cover
.hypothesis/
.pytest_cache/
cover/

# Translations
*.mo
*.pot

# Django stuff:
*.log
local_settings.py
db.sqlite3
db.sqlite3-journal

# Flask stuff:
instance/
.webassets-cache

# Scrapy stuff:
.scrapy

# Sphinx documentation
docs/build/

# PyBuilder
.pybuilder/
target/

# Jupyter Notebook
.ipynb_checkpoints

# IPython
profile_default/
ipython_config.py

# pyenv
#   For a library or package, you might want to ignore these files since the code is
#   intended to run in multiple environments; otherwise, check them in:
# .python-version

# pipenv
#   According to pypa/pipenv#598, it is recommended to include Pipfile.lock in version control.
#   However, in case of collaboration, if having platform-specific dependencies or dependencies
#   having no cross-platform support, pipenv may install dependencies that don't work, or not
#   install all needed dependencies.
#Pipfile.lock

# poetry
#   Similar to Pipfile.lock, it is generally recommended to include poetry.lock in version control.
#   This is especially recommended for binary packages to ensure reproducibility, and is more
#   commonly ignored for libraries.
#   https://python-poetry.org/docs/basic-usage/#commit-your-poetrylock-file-to-version-control
#poetry.lock

# pdm
#   Similar to Pipfile.lock, it is generally recommended to include pdm.lock in version control.
#pdm.lock
#   pdm stores project-wide configurations in .pdm.toml, but it is recommended to not include it
#   in version control.
#   https://pdm.fming.dev/#use-with-ide
.pdm.toml

# PEP 582; used by e.g. github.com/David-OConnor/pyflow and github.com/pdm-project/pdm
__pypackages__/

# Celery stuff
celerybeat-schedule
celerybeat.pid

# SageMath parsed files
*.sage.py

# Environments
.env
.venv
env/
venv/
ENV/
env.bak/
venv.bak/

# Spyder project settings
.spyderproject
.spyproject

# Rope project settings
.ropeproject

# mkdocs documentation
/site

# mypy
.mypy_cache/
.dmypy.json
dmypy.json

# Pyre type checker
.pyre/

# pytype static type analyzer
.pytype/

# Cython debug symbols
cython_debug/

# PyCharm
#  JetBrains specific template is maintained in a separate JetBrains.gitignore that can
#  be found at https://github.com/github/gitignore/blob/main/Global/JetBrains.gitignore
#  and can be added to the global gitignore or merged into this file.  For a more nuclear
#  option (not recommended) you can uncomment the following to ignore the entire idea folder.
.idea/

*.i
*.ii
*.gpu
*.ptx
*.cubin
*.fatbin
*.dot

# camke
CMakeLists.txt.user
CMakeCache.txt
CMakeFiles
CMakeScripts
Testing
cmake_install.cmake
install_manifest.txt
compile_commands.json
CTestTestfile.cmake
_deps

# build
build
docs/build

# vscode
.vscode/
.vs/

# third_party
third_party

cmake-build-debug/

tags
compile_commands.json

# model
*.onnx
*.json
*.safetensors
*.pth
*.pt
*.torchscript
*.pkl
*.bin
*.pbtxt
*.pb
*.om

# setup.py
python/setup.py

#ui
*.DS_Store
ref_repo

# cursor
.cursor/


# app/
# translation
*.mo
/app/workflow/package-lock.json

# server/resources rule
server/resources/**

# keep readme file
!server/resources/README*<|MERGE_RESOLUTION|>--- conflicted
+++ resolved
@@ -12,19 +12,12 @@
 *.pch
 
 # Compiled Dynamic libraries
-<<<<<<< HEAD
-*.so*
-*.dylib*
-*.dll*
-*.pyd*
-=======
 *.so
 *.so.*
 *.dylib
 *.dylib.*
 *.dll
 *.dll.*
->>>>>>> 4d97c65f
 
 # Fortran module files
 *.mod
