#ifndef _NNDEPLOY_OP_X86_OP_UTIL_H_
#define _NNDEPLOY_OP_X86_OP_UTIL_H_

#include "nndeploy/op/x86/op_include.h"

namespace nndeploy {

namespace op {

// 获取dnnl engine和stream
dnnl::engine& getDnnlEngine();
dnnl::stream& getDnnlStream();

// Read from dnnl memory, write to handle
void read_from_dnnl_memory(void* handle, dnnl::memory& mem);

void print_memory_desc(const dnnl::memory::desc &md);

<<<<<<< HEAD
=======
long long normalize_index(long long index, long long dim_size);
>>>>>>> aec97efb
}  // namespace op
}  // namespace nndeploy

#endif<|MERGE_RESOLUTION|>--- conflicted
+++ resolved
@@ -16,10 +16,7 @@
 
 void print_memory_desc(const dnnl::memory::desc &md);
 
-<<<<<<< HEAD
-=======
 long long normalize_index(long long index, long long dim_size);
->>>>>>> aec97efb
 }  // namespace op
 }  // namespace nndeploy
 
