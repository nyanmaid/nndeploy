--- conflicted
+++ resolved
@@ -18,11 +18,7 @@
   virtual base::Status run();
 };
 
-<<<<<<< HEAD
-NNDEPLOY_CC_API base::Status split(device::Tensor *input, device::Tensor* section,
-=======
 NNDEPLOY_CC_API base::Status split(device::Tensor* input, device::Tensor* section,
->>>>>>> d136e4de
                                    std::shared_ptr<ir::SplitParam> param,
                                    std::vector<device::Tensor *> outputs);
 
