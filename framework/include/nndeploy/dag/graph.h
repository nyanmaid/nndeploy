#ifndef _NNDEPLOY_DAG_GRAPH_H_
#define _NNDEPLOY_DAG_GRAPH_H_

#include "nndeploy/base/any.h"
#include "nndeploy/base/common.h"
#include "nndeploy/base/glic_stl_include.h"
#include "nndeploy/base/log.h"
#include "nndeploy/base/macro.h"
#include "nndeploy/base/object.h"
#include "nndeploy/base/status.h"
#include "nndeploy/base/string.h"
#include "nndeploy/dag/edge.h"
#include "nndeploy/dag/executor.h"
#include "nndeploy/dag/node.h"
#include "nndeploy/dag/util.h"
#include "nndeploy/device/buffer.h"
#include "nndeploy/device/device.h"
#include "nndeploy/device/memory_pool.h"
#include "nndeploy/device/tensor.h"
#include "nndeploy/inference/inference_param.h"
/**
 * @brief 有向无环图
 */

namespace nndeploy {
namespace dag {

/**
 * @brief 有向无环图节点
 */
class NNDEPLOY_CC_API Graph : public Node {
 public:
  Graph(const std::string &name);
  Graph(const std::string &name, std::vector<Edge *> inputs,
        std::vector<Edge *> outputs);
  virtual ~Graph();

  base::Status setEdgeQueueMaxSize(int queue_max_size);
  int getEdgeQueueMaxSize();

  virtual base::Status setInput(Edge *input, int index = -1);
  virtual base::Status setOutput(Edge *output, int index = -1);

  virtual base::Status setInputs(std::vector<Edge *> inputs);
  virtual base::Status setOutputs(std::vector<Edge *> outputs);

  virtual base::Status setInputSharedPtr(std::shared_ptr<Edge> input,
                                         int index = -1);
  virtual base::Status setOutputSharedPtr(std::shared_ptr<Edge> output,
                                          int index = -1);

  virtual base::Status setInputsSharedPtr(
      std::vector<std::shared_ptr<Edge>> inputs);
  virtual base::Status setOutputsSharedPtr(
      std::vector<std::shared_ptr<Edge>> outputs);

  // create edge
  Edge *createEdge(const std::string &name);
  std::shared_ptr<Edge> createEdgeSharedPtr(const std::string &name);

  // add edge
  EdgeWrapper *addEdge(Edge *edge, bool is_external = true);
  EdgeWrapper *addEdgeSharedPtr(std::shared_ptr<Edge> edge);

  // get edge
  Edge *getEdge(const std::string &name);
  std::shared_ptr<Edge> getEdgeSharedPtr(const std::string &name);

  // update edge
  base::Status updteEdge(EdgeWrapper *edge_wrapper, Edge *edge,
                         bool is_external = true);

  // create node
  Node *createNode(const std::string &key, const std::string &name = "");
  Node *createNode(const NodeDesc &desc);

  template <typename T, typename... Args,
            typename std::enable_if<std::is_base_of<Node, T>{}, int>::type = 0>
  Node *createNode(const std::string &name = "", Args &...args);
  template <typename T, typename... Args,
            typename std::enable_if<std::is_base_of<Node, T>{}, int>::type = 0>
  Node *createNode(const NodeDesc &desc, Args &...args);

  base::Status setNodeDesc(Node *node, const NodeDesc &desc);

  // add node
  base::Status addNode(Node *node, bool is_external = true);
  base::Status addNodeSharedPtr(std::shared_ptr<Node> node);

  // get node
  Node *getNode(const std::string &name);
  Node *getNode(int index);
  std::shared_ptr<Node> getNodeSharedPtr(const std::string &name);
  Node *getNodeByKey(const std::string &key);
  std::vector<Node *> getNodesByKey(const std::string &key);
  int getNodeCount();
  std::vector<Node *> getNodes();
  std::vector<Node *> getNodesRecursive();
  std::vector<std::string> getNodesName();
  std::vector<std::string> getNodesNameRecursive();

  std::map<std::string, std::shared_ptr<RunStatus>> getNodesRunStatus();
  std::map<std::string, std::shared_ptr<RunStatus>> getNodesRunStatusRecursive();

  // set node param
  base::Status setNodeParam(const std::string &node_name, base::Param *param);
  base::Param *getNodeParam(const std::string &node_name);
  base::Status setNodeParamSharedPtr(const std::string &node_name,
                                     std::shared_ptr<base::Param> param);
  std::shared_ptr<base::Param> getNodeParamSharedPtr(
      const std::string &node_name);

  base::Status setExternalParam(const std::string &key,
                                std::shared_ptr<base::Param> param);
  std::shared_ptr<base::Param> getExternalParam(const std::string &key);

  base::Status setNodeParallelType(const std::string &node_name,
                                   base::ParallelType parallel_type);

  // set graph node share stream
  void setGraphNodeShareStream(bool flag);
  bool getGraphNodeShareStream();

  // set graph loop count
<<<<<<< HEAD
=======
  virtual void setLoopMaxFlag(bool is_loop_max_flag);
  virtual bool getLoopMaxFlag();
>>>>>>> d6360fad
  virtual void setLoopCount(int loop_count);
  virtual int getLoopCount();
  virtual std::map<std::string, int> getLoopCountMap();

  // update node io
  base::Status updateNodeIO(Node *node, std::vector<Edge *> inputs,
                            std::vector<Edge *> outputs);
  base::Status markInputEdge(std::vector<Edge *> inputs);
  base::Status markOutputEdge(std::vector<Edge *> outputs);

  virtual base::Status defaultParam();

  virtual base::Status init();
  virtual base::Status deinit();

  virtual base::Status run();
  virtual bool synchronize();

  // This method must be implemented by subclasses
  // Subclasses should override this method to define their own operator()
  // implementation
  virtual std::vector<Edge *> forward(std::vector<Edge *> inputs);
  virtual std::vector<Edge *> operator()(std::vector<Edge *> inputs);
  virtual std::vector<Edge *> forward();
  virtual std::vector<Edge *> operator()();
  virtual std::vector<Edge *> forward(Edge *input);
  virtual std::vector<Edge *> operator()(Edge *input);

  base::Status dump(std::ostream &oss = std::cout);

  virtual void setTraceFlag(bool flag);
  std::vector<Edge *> trace(std::vector<Edge *> inputs);
  std::vector<Edge *> trace();
  std::vector<Edge *> trace(Edge *input);

  bool isForwardApiOk();
  base::Status toStaticGraph();

  // create node
  // Not recommended api
  template <typename T, typename... Args,
            typename std::enable_if<std::is_base_of<Node, T>{}, int>::type = 0>
  Node *createNode(const std::string &name, Edge *input, Edge *output,
                   Args &...args);
  template <typename T, typename... Args,
            typename std::enable_if<std::is_base_of<Node, T>{}, int>::type = 0>
  Node *createNode(const std::string &name, const std::string &input_name,
                   const std::string &output_name, Args &...args);
  template <typename T, typename... Args,
            typename std::enable_if<std::is_base_of<Node, T>{}, int>::type = 0>
  Node *createNode(const std::string &name, Edge *input,
                   const std::string &output_name, Args &...args);
  template <typename T, typename... Args,
            typename std::enable_if<std::is_base_of<Node, T>{}, int>::type = 0>
  Node *createNode(const std::string &name, const std::string &input_name,
                   Edge *output, Args &...args);
  template <typename T, typename... Args,
            typename std::enable_if<std::is_base_of<Node, T>{}, int>::type = 0>
  Node *createNode(const std::string &name, std::vector<Edge *> inputs,
                   std::vector<Edge *> outputs, Args &...args);
  template <typename T, typename... Args,
            typename std::enable_if<std::is_base_of<Node, T>{}, int>::type = 0>
  Node *createNode(const std::string &name,
                   std::vector<std::string> input_names,
                   std::vector<std::string> output_names, Args &...args);
  template <typename T, typename... Args,
            typename std::enable_if<std::is_base_of<Node, T>{}, int>::type = 0>
  Node *createNode(const std::string &name,
                   std::vector<std::string> input_names,
                   std::vector<Edge *> outputs, Args &...args);
  template <typename T, typename... Args,
            typename std::enable_if<std::is_base_of<Node, T>{}, int>::type = 0>
  Node *createNode(const std::string &name, std::vector<Edge *> inputs,
                   std::vector<std::string> output_names, Args &...args);
  template <typename T, typename... Args,
            typename std::enable_if<std::is_base_of<Node, T>{}, int>::type = 0>
  Node *createNode(const std::string &name,
                   std::initializer_list<Edge *> inputs,
                   std::initializer_list<Edge *> outputs, Args &...args);
  template <typename T, typename... Args,
            typename std::enable_if<std::is_base_of<Node, T>{}, int>::type = 0>
  Node *createNode(const std::string &name,
                   std::initializer_list<std::string> input_names,
                   std::initializer_list<std::string> output_names,
                   Args &...args);
  template <typename T, typename... Args,
            typename std::enable_if<std::is_base_of<Node, T>{}, int>::type = 0>
  Node *createNode(const std::string &name,
                   std::initializer_list<Edge *> inputs,
                   std::initializer_list<std::string> output_names,
                   Args &...args);
  template <typename T, typename... Args,
            typename std::enable_if<std::is_base_of<Node, T>{}, int>::type = 0>
  Node *createNode(const std::string &name,
                   std::initializer_list<std::string> input_names,
                   std::initializer_list<Edge *> outputs, Args &...args);
  template <typename T, typename... Args,
            typename std::enable_if<std::is_base_of<Node, T>{}, int>::type = 0>
  Node *createInfer(const std::string &name, base::InferenceType type,
                    Edge *input, Edge *output);
  template <typename T, typename... Args,
            typename std::enable_if<std::is_base_of<Node, T>{}, int>::type = 0>
  Node *createInfer(const std::string &name, base::InferenceType type,
                    const std::string &input_name,
                    const std::string &output_name);
  template <typename T, typename... Args,
            typename std::enable_if<std::is_base_of<Node, T>{}, int>::type = 0>
  Node *createInfer(const std::string &name, base::InferenceType type,
                    Edge *input, const std::string &output_name);
  template <typename T, typename... Args,
            typename std::enable_if<std::is_base_of<Node, T>{}, int>::type = 0>
  Node *createInfer(const std::string &name, base::InferenceType type,
                    const std::string &input_name, Edge *output);
  template <typename T, typename... Args,
            typename std::enable_if<std::is_base_of<Node, T>{}, int>::type = 0>
  Node *createInfer(const std::string &name, base::InferenceType type,
                    std::vector<Edge *> inputs, std::vector<Edge *> outputs);
  template <typename T, typename... Args,
            typename std::enable_if<std::is_base_of<Node, T>{}, int>::type = 0>
  Node *createInfer(const std::string &name, base::InferenceType type,
                    std::vector<std::string> input_names,
                    std::vector<std::string> output_names);
  template <typename T, typename... Args,
            typename std::enable_if<std::is_base_of<Node, T>{}, int>::type = 0>
  Node *createInfer(const std::string &name, base::InferenceType type,
                    std::vector<Edge *> inputs,
                    std::vector<std::string> output_names);
  template <typename T, typename... Args,
            typename std::enable_if<std::is_base_of<Node, T>{}, int>::type = 0>
  Node *createInfer(const std::string &name, base::InferenceType type,
                    std::vector<std::string> input_names,
                    std::vector<Edge *> outputs);
  template <typename T, typename... Args,
            typename std::enable_if<std::is_base_of<Node, T>{}, int>::type = 0>
  Node *createInfer(const std::string &name, base::InferenceType type,
                    std::initializer_list<Edge *> inputs,
                    std::initializer_list<Edge *> outputs);
  template <typename T, typename... Args,
            typename std::enable_if<std::is_base_of<Node, T>{}, int>::type = 0>
  Node *createInfer(const std::string &name, base::InferenceType type,
                    std::initializer_list<std::string> input_names,
                    std::initializer_list<std::string> output_names);
  template <typename T, typename... Args,
            typename std::enable_if<std::is_base_of<Node, T>{}, int>::type = 0>
  Node *createInfer(const std::string &name, base::InferenceType type,
                    std::initializer_list<Edge *> inputs,
                    std::initializer_list<std::string> output_names);
  template <typename T, typename... Args,
            typename std::enable_if<std::is_base_of<Node, T>{}, int>::type = 0>
  Node *createInfer(const std::string &name, base::InferenceType type,
                    std::initializer_list<std::string> input_names,
                    std::initializer_list<Edge *> outputs);
  template <typename T, typename... Args,
            typename std::enable_if<std::is_base_of<Node, T>{}, int>::type = 0>
  Node *createInfer(const NodeDesc &desc, base::InferenceType type);
  Node *createNode4Py(const std::string &key, const std::string &name = "");
  Node *createNode4Py(const NodeDesc &desc);

  EdgeWrapper *getEdgeWrapper(Edge *edge);
  EdgeWrapper *getEdgeWrapper(const std::string &name);

  NodeWrapper *getNodeWrapper(Node *node);
  NodeWrapper *getNodeWrapper(const std::string &name);

  // to json
  // using Node::serialize;
  virtual base::Status serialize(rapidjson::Value &json,
                                 rapidjson::Document::AllocatorType &allocator);
  virtual std::string serialize();
  // from json
  // using Node::deserialize;
  virtual base::Status deserialize(rapidjson::Value &json);
  virtual base::Status deserialize(const std::string &json_str);

 protected:
  virtual base::Status construct();
  virtual base::Status executor();

 protected:
  bool is_graph_node_share_stream_ = true;
  std::vector<EdgeWrapper *> edge_repository_;
  std::vector<NodeWrapper *> node_repository_;
  std::vector<NodeWrapper *> run_node_repository_;
  std::vector<std::shared_ptr<Edge>> shared_edge_repository_;
  std::vector<std::shared_ptr<Node>> shared_node_repository_;
  std::set<std::string> used_node_names_;
  std::set<std::string> used_edge_names_;
  std::shared_ptr<Executor> executor_;
  int queue_max_size_ = 16;
  std::map<std::string, std::shared_ptr<base::Param>>
      external_param_repository_;
  bool is_loop_max_flag_ = true;
  bool is_forward_api_ok_ = true;
};

template <typename T, typename... Args,
          typename std::enable_if<std::is_base_of<Node, T>{}, int>::type>
Node *Graph::createNode(const std::string &name, Args &...args) {
  if (used_node_names_.find(name) != used_node_names_.end()) {
    NNDEPLOY_LOGE("node name[%s] is already used!\n", name.c_str());
    return nullptr;
  }
  std::vector<Edge *> inputs;
  std::vector<Edge *> outputs;
  Node *node = dynamic_cast<Node *>(new T(name, inputs, outputs, args...));
  NodeWrapper *node_wrapper = new NodeWrapper();
  node_wrapper->is_external_ = false;
  node_wrapper->node_ = node;
  node_wrapper->name_ = name;
  node_repository_.emplace_back(node_wrapper);
  used_node_names_.insert(name);
  node->setGraph(this);
  return node;
}

template <typename T, typename... Args,
          typename std::enable_if<std::is_base_of<Node, T>{}, int>::type>
Node *Graph::createNode(const std::string &name, Edge *input, Edge *output,
                        Args &...args) {
  if (used_node_names_.find(name) != used_node_names_.end()) {
    NNDEPLOY_LOGE("node name[%s] is already used!\n", name.c_str());
    return nullptr;
  }
  Node *node = dynamic_cast<Node *>(new T(name, {input}, {output}, args...));
  NodeWrapper *node_wrapper = new NodeWrapper();
  node_wrapper->is_external_ = false;
  node_wrapper->node_ = node;
  node_wrapper->name_ = name;
  EdgeWrapper *input_wrapper = findEdgeWrapper(edge_repository_, input);
  if (input_wrapper == nullptr) {
    input_wrapper = this->addEdge(input);
  }
  input_wrapper->consumers_.emplace_back(node_wrapper);
  EdgeWrapper *output_wrapper = findEdgeWrapper(edge_repository_, output);
  if (output_wrapper == nullptr) {
    output_wrapper = this->addEdge(output);
  }
  output_wrapper->producers_.emplace_back(node_wrapper);

  node_repository_.emplace_back(node_wrapper);
  used_node_names_.insert(name);
  node->setGraph(this);
  ;
  return node;
}

template <typename T, typename... Args,
          typename std::enable_if<std::is_base_of<Node, T>{}, int>::type>
Node *Graph::createNode(const std::string &name, const std::string &input_name,
                        const std::string &output_name, Args &...args) {
  if (used_node_names_.find(name) != used_node_names_.end()) {
    NNDEPLOY_LOGE("node name[%s] is already used!\n", name.c_str());
    return nullptr;
  }
  Edge *input = getEdge(input_name);
  if (input == nullptr) {
    input = createEdge(input_name);
  }
  Edge *output = getEdge(output_name);
  if (output == nullptr) {
    output = createEdge(output_name);
  }
  Node *node = dynamic_cast<Node *>(new T(name, {input}, {output}, args...));
  NodeWrapper *node_wrapper = new NodeWrapper();
  node_wrapper->is_external_ = false;
  node_wrapper->node_ = node;
  node_wrapper->name_ = name;
  EdgeWrapper *input_wrapper = findEdgeWrapper(edge_repository_, input);
  if (input_wrapper == nullptr) {
    input_wrapper = this->addEdge(input);
  }
  input_wrapper->consumers_.emplace_back(node_wrapper);
  EdgeWrapper *output_wrapper = findEdgeWrapper(edge_repository_, output);
  if (output_wrapper == nullptr) {
    output_wrapper = this->addEdge(output);
  }
  output_wrapper->producers_.emplace_back(node_wrapper);

  node_repository_.emplace_back(node_wrapper);
  used_node_names_.insert(name);
  node->setGraph(this);
  return node;
}

template <typename T, typename... Args,
          typename std::enable_if<std::is_base_of<Node, T>{}, int>::type>
Node *Graph::createNode(const std::string &name, Edge *input,
                        const std::string &output_name, Args &...args) {
  if (used_node_names_.find(name) != used_node_names_.end()) {
    NNDEPLOY_LOGE("node name[%s] is already used!\n", name.c_str());
    return nullptr;
  }
  Edge *output = getEdge(output_name);
  if (output == nullptr) {
    output = createEdge(output_name);
  }
  Node *node = dynamic_cast<Node *>(new T(name, {input}, {output}, args...));
  NodeWrapper *node_wrapper = new NodeWrapper();
  node_wrapper->is_external_ = false;
  node_wrapper->node_ = node;
  node_wrapper->name_ = name;
  EdgeWrapper *input_wrapper = findEdgeWrapper(edge_repository_, input);
  if (input_wrapper == nullptr) {
    input_wrapper = this->addEdge(input);
  }
  input_wrapper->consumers_.emplace_back(node_wrapper);
  EdgeWrapper *output_wrapper = findEdgeWrapper(edge_repository_, output);
  if (output_wrapper == nullptr) {
    output_wrapper = this->addEdge(output);
  }
  output_wrapper->producers_.emplace_back(node_wrapper);

  node_repository_.emplace_back(node_wrapper);
  used_node_names_.insert(name);
  node->setGraph(this);
  ;
  return node;
}

template <typename T, typename... Args,
          typename std::enable_if<std::is_base_of<Node, T>{}, int>::type>
Node *Graph::createNode(const std::string &name, const std::string &input_name,
                        Edge *output, Args &...args) {
  if (used_node_names_.find(name) != used_node_names_.end()) {
    NNDEPLOY_LOGE("node name[%s] is already used!\n", name.c_str());
    return nullptr;
  }
  Edge *input = getEdge(input_name);
  if (input == nullptr) {
    input = createEdge(input_name);
  }
  Node *node = dynamic_cast<Node *>(new T(name, {input}, {output}, args...));
  NodeWrapper *node_wrapper = new NodeWrapper();
  node_wrapper->is_external_ = false;
  node_wrapper->node_ = node;
  node_wrapper->name_ = name;
  EdgeWrapper *input_wrapper = findEdgeWrapper(edge_repository_, input);
  if (input_wrapper == nullptr) {
    input_wrapper = this->addEdge(input);
  }
  input_wrapper->consumers_.emplace_back(node_wrapper);
  EdgeWrapper *output_wrapper = findEdgeWrapper(edge_repository_, output);
  if (output_wrapper == nullptr) {
    output_wrapper = this->addEdge(output);
  }
  output_wrapper->producers_.emplace_back(node_wrapper);

  node_repository_.emplace_back(node_wrapper);
  used_node_names_.insert(name);
  node->setGraph(this);
  ;
  return node;
}

template <typename T, typename... Args,
          typename std::enable_if<std::is_base_of<Node, T>{}, int>::type>
Node *Graph::createNode(const std::string &name, std::vector<Edge *> inputs,
                        std::vector<Edge *> outputs, Args &...args) {
  if (used_node_names_.find(name) != used_node_names_.end()) {
    NNDEPLOY_LOGE("node name[%s] is already used!\n", name.c_str());
    return nullptr;
  }
  Node *node = dynamic_cast<Node *>(new T(name, inputs, outputs, args...));
  NodeWrapper *node_wrapper = new NodeWrapper();
  node_wrapper->is_external_ = false;
  node_wrapper->node_ = node;
  node_wrapper->name_ = name;
  for (auto input : inputs) {
    EdgeWrapper *input_wrapper = findEdgeWrapper(edge_repository_, input);
    if (input_wrapper == nullptr) {
      input_wrapper = this->addEdge(input);
    }
    input_wrapper->consumers_.emplace_back(node_wrapper);
  }
  for (auto output : outputs) {
    EdgeWrapper *output_wrapper = findEdgeWrapper(edge_repository_, output);
    if (output_wrapper == nullptr) {
      output_wrapper = this->addEdge(output);
    }
    output_wrapper->producers_.emplace_back(node_wrapper);
  }

  node_repository_.emplace_back(node_wrapper);
  used_node_names_.insert(name);
  node->setGraph(this);
  ;
  return node;
}

template <typename T, typename... Args,
          typename std::enable_if<std::is_base_of<Node, T>{}, int>::type>
Node *Graph::createNode(const std::string &name,
                        std::vector<std::string> input_names,
                        std::vector<std::string> output_names, Args &...args) {
  if (used_node_names_.find(name) != used_node_names_.end()) {
    NNDEPLOY_LOGE("node name[%s] is already used!\n", name.c_str());
    return nullptr;
  }
  std::vector<Edge *> inputs;
  for (auto input_name : input_names) {
    Edge *input = getEdge(input_name);
    if (input == nullptr) {
      input = createEdge(input_name);
    }
    inputs.emplace_back(input);
  }
  std::vector<Edge *> outputs;
  for (auto output_name : output_names) {
    Edge *output = getEdge(output_name);
    if (output == nullptr) {
      output = createEdge(output_name);
    }
    outputs.emplace_back(output);
  }
  Node *node = dynamic_cast<Node *>(new T(name, inputs, outputs, args...));
  NodeWrapper *node_wrapper = new NodeWrapper();
  node_wrapper->is_external_ = false;
  node_wrapper->node_ = node;
  node_wrapper->name_ = name;
  for (auto input : inputs) {
    EdgeWrapper *input_wrapper = findEdgeWrapper(edge_repository_, input);
    if (input_wrapper == nullptr) {
      input_wrapper = this->addEdge(input);
    }
    input_wrapper->consumers_.emplace_back(node_wrapper);
  }
  for (auto output : outputs) {
    EdgeWrapper *output_wrapper = findEdgeWrapper(edge_repository_, output);
    if (output_wrapper == nullptr) {
      output_wrapper = this->addEdge(output);
    }
    output_wrapper->producers_.emplace_back(node_wrapper);
  }

  node_repository_.emplace_back(node_wrapper);
  used_node_names_.insert(name);
  node->setGraph(this);
  return node;
}

template <typename T, typename... Args,
          typename std::enable_if<std::is_base_of<Node, T>{}, int>::type>
Node *Graph::createNode(const std::string &name,
                        std::vector<std::string> input_names,
                        std::vector<Edge *> outputs, Args &...args) {
  if (used_node_names_.find(name) != used_node_names_.end()) {
    NNDEPLOY_LOGE("node name[%s] is already used!\n", name.c_str());
    return nullptr;
  }
  std::vector<Edge *> inputs;
  for (auto input_name : input_names) {
    Edge *input = getEdge(input_name);
    if (input == nullptr) {
      input = createEdge(input_name);
    }
    inputs.emplace_back(input);
  }
  Node *node = dynamic_cast<Node *>(new T(name, inputs, outputs, args...));
  NodeWrapper *node_wrapper = new NodeWrapper();
  node_wrapper->is_external_ = false;
  node_wrapper->node_ = node;
  node_wrapper->name_ = name;
  for (auto input : inputs) {
    EdgeWrapper *input_wrapper = findEdgeWrapper(edge_repository_, input);
    if (input_wrapper == nullptr) {
      input_wrapper = this->addEdge(input);
    }
    input_wrapper->consumers_.emplace_back(node_wrapper);
  }
  for (auto output : outputs) {
    EdgeWrapper *output_wrapper = findEdgeWrapper(edge_repository_, output);
    if (output_wrapper == nullptr) {
      output_wrapper = this->addEdge(output);
    }
    output_wrapper->producers_.emplace_back(node_wrapper);
  }

  node_repository_.emplace_back(node_wrapper);
  used_node_names_.insert(name);
  node->setGraph(this);
  return node;
}

template <typename T, typename... Args,
          typename std::enable_if<std::is_base_of<Node, T>{}, int>::type>
Node *Graph::createNode(const std::string &name, std::vector<Edge *> inputs,
                        std::vector<std::string> output_names, Args &...args) {
  if (used_node_names_.find(name) != used_node_names_.end()) {
    NNDEPLOY_LOGE("node name[%s] is already used!\n", name.c_str());
    return nullptr;
  }
  std::vector<Edge *> outputs;
  for (auto output_name : output_names) {
    Edge *output = getEdge(output_name);
    if (output == nullptr) {
      output = createEdge(output_name);
    }
    outputs.emplace_back(output);
  }
  Node *node = dynamic_cast<Node *>(new T(name, inputs, outputs, args...));
  NodeWrapper *node_wrapper = new NodeWrapper();
  node_wrapper->is_external_ = false;
  node_wrapper->node_ = node;
  node_wrapper->name_ = name;
  for (auto input : inputs) {
    EdgeWrapper *input_wrapper = findEdgeWrapper(edge_repository_, input);
    if (input_wrapper == nullptr) {
      input_wrapper = this->addEdge(input);
    }
    input_wrapper->consumers_.emplace_back(node_wrapper);
  }
  for (auto output : outputs) {
    EdgeWrapper *output_wrapper = findEdgeWrapper(edge_repository_, output);
    if (output_wrapper == nullptr) {
      output_wrapper = this->addEdge(output);
    }
    output_wrapper->producers_.emplace_back(node_wrapper);
  }

  node_repository_.emplace_back(node_wrapper);
  used_node_names_.insert(name);
  node->setGraph(this);
  ;
  return node;
}

template <typename T, typename... Args,
          typename std::enable_if<std::is_base_of<Node, T>{}, int>::type>
Node *Graph::createNode(const std::string &name,
                        std::initializer_list<Edge *> inputs,
                        std::initializer_list<Edge *> outputs, Args &...args) {
  if (used_node_names_.find(name) != used_node_names_.end()) {
    NNDEPLOY_LOGE("node name[%s] is already used!\n", name.c_str());
    return nullptr;
  }
  Node *node = dynamic_cast<Node *>(new T(name, inputs, outputs, args...));
  NodeWrapper *node_wrapper = new NodeWrapper();
  node_wrapper->is_external_ = false;
  node_wrapper->node_ = node;
  node_wrapper->name_ = name;
  for (auto input : inputs) {
    EdgeWrapper *input_wrapper = findEdgeWrapper(edge_repository_, input);
    if (input_wrapper == nullptr) {
      input_wrapper = this->addEdge(input);
    }
    input_wrapper->consumers_.emplace_back(node_wrapper);
  }
  for (auto output : outputs) {
    EdgeWrapper *output_wrapper = findEdgeWrapper(edge_repository_, output);
    if (output_wrapper == nullptr) {
      output_wrapper = this->addEdge(output);
    }
    output_wrapper->producers_.emplace_back(node_wrapper);
  }

  node_repository_.emplace_back(node_wrapper);
  used_node_names_.insert(name);
  node->setGraph(this);
  return node;
}

template <typename T, typename... Args,
          typename std::enable_if<std::is_base_of<Node, T>{}, int>::type>
Node *Graph::createNode(const std::string &name,
                        std::initializer_list<std::string> input_names,
                        std::initializer_list<std::string> output_names,
                        Args &...args) {
  if (used_node_names_.find(name) != used_node_names_.end()) {
    NNDEPLOY_LOGE("node name[%s] is already used!\n", name.c_str());
    return nullptr;
  }
  std::vector<Edge *> inputs;
  for (auto input_name : input_names) {
    Edge *input = getEdge(input_name);
    if (input == nullptr) {
      input = createEdge(input_name);
    }
    inputs.emplace_back(input);
  }
  std::vector<Edge *> outputs;
  for (auto output_name : output_names) {
    Edge *output = getEdge(output_name);
    if (output == nullptr) {
      output = createEdge(output_name);
    }
    outputs.emplace_back(output);
  }
  Node *node = dynamic_cast<Node *>(new T(name, inputs, outputs, args...));
  NodeWrapper *node_wrapper = new NodeWrapper();
  node_wrapper->is_external_ = false;
  node_wrapper->node_ = node;
  node_wrapper->name_ = name;
  for (auto input : inputs) {
    EdgeWrapper *input_wrapper = findEdgeWrapper(edge_repository_, input);
    if (input_wrapper == nullptr) {
      input_wrapper = this->addEdge(input);
    }
    input_wrapper->consumers_.emplace_back(node_wrapper);
  }
  for (auto output : outputs) {
    EdgeWrapper *output_wrapper = findEdgeWrapper(edge_repository_, output);
    if (output_wrapper == nullptr) {
      output_wrapper = this->addEdge(output);
    }
    output_wrapper->producers_.emplace_back(node_wrapper);
  }

  node_repository_.emplace_back(node_wrapper);
  used_node_names_.insert(name);
  node->setGraph(this);
  ;
  return node;
}

template <typename T, typename... Args,
          typename std::enable_if<std::is_base_of<Node, T>{}, int>::type>
Node *Graph::createNode(const std::string &name,
                        std::initializer_list<Edge *> inputs,
                        std::initializer_list<std::string> output_names,
                        Args &...args) {
  if (used_node_names_.find(name) != used_node_names_.end()) {
    NNDEPLOY_LOGE("node name[%s] is already used!\n", name.c_str());
    return nullptr;
  }
  std::vector<Edge *> outputs;
  for (auto output_name : output_names) {
    Edge *output = getEdge(output_name);
    if (output == nullptr) {
      output = createEdge(output_name);
    }
    outputs.emplace_back(output);
  }
  Node *node = dynamic_cast<Node *>(new T(name, inputs, outputs, args...));
  NodeWrapper *node_wrapper = new NodeWrapper();
  node_wrapper->is_external_ = false;
  node_wrapper->node_ = node;
  node_wrapper->name_ = name;
  for (auto input : inputs) {
    EdgeWrapper *input_wrapper = findEdgeWrapper(edge_repository_, input);
    if (input_wrapper == nullptr) {
      input_wrapper = this->addEdge(input);
    }
    input_wrapper->consumers_.emplace_back(node_wrapper);
  }
  for (auto output : outputs) {
    EdgeWrapper *output_wrapper = findEdgeWrapper(edge_repository_, output);
    if (output_wrapper == nullptr) {
      output_wrapper = this->addEdge(output);
    }
    output_wrapper->producers_.emplace_back(node_wrapper);
  }

  node_repository_.emplace_back(node_wrapper);
  used_node_names_.insert(name);
  node->setGraph(this);
  ;
  return node;
}

template <typename T, typename... Args,
          typename std::enable_if<std::is_base_of<Node, T>{}, int>::type>
Node *Graph::createNode(const std::string &name,
                        std::initializer_list<std::string> input_names,
                        std::initializer_list<Edge *> outputs, Args &...args) {
  if (used_node_names_.find(name) != used_node_names_.end()) {
    NNDEPLOY_LOGE("node name[%s] is already used!\n", name.c_str());
    return nullptr;
  }
  std::vector<Edge *> inputs;
  for (auto input_name : input_names) {
    Edge *input = getEdge(input_name);
    if (input == nullptr) {
      input = createEdge(input_name);
    }
    inputs.emplace_back(input);
  }
  Node *node = dynamic_cast<Node *>(new T(name, inputs, outputs, args...));
  NodeWrapper *node_wrapper = new NodeWrapper();
  node_wrapper->is_external_ = false;
  node_wrapper->node_ = node;
  node_wrapper->name_ = name;
  for (auto input : inputs) {
    EdgeWrapper *input_wrapper = findEdgeWrapper(edge_repository_, input);
    if (input_wrapper == nullptr) {
      input_wrapper = this->addEdge(input);
    }
    input_wrapper->consumers_.emplace_back(node_wrapper);
  }
  for (auto output : outputs) {
    EdgeWrapper *output_wrapper = findEdgeWrapper(edge_repository_, output);
    if (output_wrapper == nullptr) {
      output_wrapper = this->addEdge(output);
    }
    output_wrapper->producers_.emplace_back(node_wrapper);
  }

  node_repository_.emplace_back(node_wrapper);
  used_node_names_.insert(name);
  node->setGraph(this);
  ;
  return node;
}

template <typename T, typename... Args,
          typename std::enable_if<std::is_base_of<Node, T>{}, int>::type>
Node *Graph::createInfer(const std::string &name, base::InferenceType type,
                         Edge *input, Edge *output) {
  if (used_node_names_.find(name) != used_node_names_.end()) {
    NNDEPLOY_LOGE("node name[%s] is already used!\n", name.c_str());
    return nullptr;
  }
  Node *node = dynamic_cast<Node *>(new T(name, {input}, {output}, type));
  NodeWrapper *node_wrapper = new NodeWrapper();
  node_wrapper->is_external_ = false;
  node_wrapper->node_ = node;
  node_wrapper->name_ = name;
  EdgeWrapper *input_wrapper = findEdgeWrapper(edge_repository_, input);
  if (input_wrapper == nullptr) {
    input_wrapper = this->addEdge(input);
  }
  input_wrapper->consumers_.emplace_back(node_wrapper);
  EdgeWrapper *output_wrapper = findEdgeWrapper(edge_repository_, output);
  if (output_wrapper == nullptr) {
    output_wrapper = this->addEdge(output);
  }
  output_wrapper->producers_.emplace_back(node_wrapper);

  node_repository_.emplace_back(node_wrapper);
  used_node_names_.insert(name);
  node->setGraph(this);
  ;
  return node;
}

template <typename T, typename... Args,
          typename std::enable_if<std::is_base_of<Node, T>{}, int>::type>
Node *Graph::createInfer(const std::string &name, base::InferenceType type,
                         const std::string &input_name,
                         const std::string &output_name) {
  if (used_node_names_.find(name) != used_node_names_.end()) {
    NNDEPLOY_LOGE("node name[%s] is already used!\n", name.c_str());
    return nullptr;
  }
  Edge *input = getEdge(input_name);
  if (input == nullptr) {
    input = createEdge(input_name);
  }
  Edge *output = getEdge(output_name);
  if (output == nullptr) {
    output = createEdge(output_name);
  }
  Node *node = dynamic_cast<Node *>(new T(name, {input}, {output}, type));
  NodeWrapper *node_wrapper = new NodeWrapper();
  node_wrapper->is_external_ = false;
  node_wrapper->node_ = node;
  node_wrapper->name_ = name;
  EdgeWrapper *input_wrapper = findEdgeWrapper(edge_repository_, input);
  if (input_wrapper == nullptr) {
    input_wrapper = this->addEdge(input);
  }
  input_wrapper->consumers_.emplace_back(node_wrapper);
  EdgeWrapper *output_wrapper = findEdgeWrapper(edge_repository_, output);
  if (output_wrapper == nullptr) {
    output_wrapper = this->addEdge(output);
  }
  output_wrapper->producers_.emplace_back(node_wrapper);

  node_repository_.emplace_back(node_wrapper);
  used_node_names_.insert(name);
  node->setGraph(this);
  ;
  return node;
}

template <typename T, typename... Args,
          typename std::enable_if<std::is_base_of<Node, T>{}, int>::type>
Node *Graph::createInfer(const std::string &name, base::InferenceType type,
                         Edge *input, const std::string &output_name) {
  if (used_node_names_.find(name) != used_node_names_.end()) {
    NNDEPLOY_LOGE("node name[%s] is already used!\n", name.c_str());
    return nullptr;
  }
  Edge *output = getEdge(output_name);
  if (output == nullptr) {
    output = createEdge(output_name);
  }
  Node *node = dynamic_cast<Node *>(new T(name, {input}, {output}, type));
  NodeWrapper *node_wrapper = new NodeWrapper();
  node_wrapper->is_external_ = false;
  node_wrapper->node_ = node;
  node_wrapper->name_ = name;
  EdgeWrapper *input_wrapper = findEdgeWrapper(edge_repository_, input);
  if (input_wrapper == nullptr) {
    input_wrapper = this->addEdge(input);
  }
  input_wrapper->consumers_.emplace_back(node_wrapper);
  EdgeWrapper *output_wrapper = findEdgeWrapper(edge_repository_, output);
  if (output_wrapper == nullptr) {
    output_wrapper = this->addEdge(output);
  }
  output_wrapper->producers_.emplace_back(node_wrapper);

  node_repository_.emplace_back(node_wrapper);
  used_node_names_.insert(name);
  node->setGraph(this);
  ;
  return node;
}

template <typename T, typename... Args,
          typename std::enable_if<std::is_base_of<Node, T>{}, int>::type>
Node *Graph::createInfer(const std::string &name, base::InferenceType type,
                         const std::string &input_name, Edge *output) {
  if (used_node_names_.find(name) != used_node_names_.end()) {
    NNDEPLOY_LOGE("node name[%s] is already used!\n", name.c_str());
    return nullptr;
  }
  Edge *input = getEdge(input_name);
  if (input == nullptr) {
    input = createEdge(input_name);
  }
  Node *node = dynamic_cast<Node *>(new T(name, {input}, {output}, type));
  NodeWrapper *node_wrapper = new NodeWrapper();
  node_wrapper->is_external_ = false;
  node_wrapper->node_ = node;
  node_wrapper->name_ = name;
  EdgeWrapper *input_wrapper = findEdgeWrapper(edge_repository_, input);
  if (input_wrapper == nullptr) {
    input_wrapper = this->addEdge(input);
  }
  input_wrapper->consumers_.emplace_back(node_wrapper);
  EdgeWrapper *output_wrapper = findEdgeWrapper(edge_repository_, output);
  if (output_wrapper == nullptr) {
    output_wrapper = this->addEdge(output);
  }
  output_wrapper->producers_.emplace_back(node_wrapper);

  node_repository_.emplace_back(node_wrapper);
  used_node_names_.insert(name);
  node->setGraph(this);
  ;
  return node;
}

template <typename T, typename... Args,
          typename std::enable_if<std::is_base_of<Node, T>{}, int>::type>
Node *Graph::createInfer(const std::string &name, base::InferenceType type,
                         std::vector<Edge *> inputs,
                         std::vector<Edge *> outputs) {
  if (used_node_names_.find(name) != used_node_names_.end()) {
    NNDEPLOY_LOGE("node name[%s] is already used!\n", name.c_str());
    return nullptr;
  }
  Node *node = dynamic_cast<Node *>(new T(name, inputs, outputs, type));
  NodeWrapper *node_wrapper = new NodeWrapper();
  node_wrapper->is_external_ = false;
  node_wrapper->node_ = node;
  node_wrapper->name_ = name;
  for (auto input : inputs) {
    EdgeWrapper *input_wrapper = findEdgeWrapper(edge_repository_, input);
    if (input_wrapper == nullptr) {
      input_wrapper = this->addEdge(input);
    }
    input_wrapper->consumers_.emplace_back(node_wrapper);
  }
  for (auto output : outputs) {
    EdgeWrapper *output_wrapper = findEdgeWrapper(edge_repository_, output);
    if (output_wrapper == nullptr) {
      output_wrapper = this->addEdge(output);
    }
    output_wrapper->producers_.emplace_back(node_wrapper);
  }

  node_repository_.emplace_back(node_wrapper);
  used_edge_names_.insert(name);
  node->setGraph(this);
  ;
  return node;
}

template <typename T, typename... Args,
          typename std::enable_if<std::is_base_of<Node, T>{}, int>::type>
Node *Graph::createInfer(const std::string &name, base::InferenceType type,
                         std::vector<std::string> input_names,
                         std::vector<std::string> output_names) {
  if (used_node_names_.find(name) != used_node_names_.end()) {
    NNDEPLOY_LOGE("node name[%s] is already used!\n", name.c_str());
    return nullptr;
  }
  std::vector<Edge *> inputs;
  for (auto input_name : input_names) {
    Edge *input = getEdge(input_name);
    if (input == nullptr) {
      input = createEdge(input_name);
    }
    inputs.emplace_back(input);
  }
  std::vector<Edge *> outputs;
  for (auto output_name : output_names) {
    Edge *output = getEdge(output_name);
    if (output == nullptr) {
      output = createEdge(output_name);
    }
    outputs.emplace_back(output);
  }
  Node *node = dynamic_cast<Node *>(new T(name, inputs, outputs, type));
  NodeWrapper *node_wrapper = new NodeWrapper();
  node_wrapper->is_external_ = false;
  node_wrapper->node_ = node;
  node_wrapper->name_ = name;
  for (auto input : inputs) {
    EdgeWrapper *input_wrapper = findEdgeWrapper(edge_repository_, input);
    if (input_wrapper == nullptr) {
      input_wrapper = this->addEdge(input);
    }
    input_wrapper->consumers_.emplace_back(node_wrapper);
  }
  for (auto output : outputs) {
    EdgeWrapper *output_wrapper = findEdgeWrapper(edge_repository_, output);
    if (output_wrapper == nullptr) {
      output_wrapper = this->addEdge(output);
    }
    output_wrapper->producers_.emplace_back(node_wrapper);
  }

  node_repository_.emplace_back(node_wrapper);
  used_node_names_.insert(name);
  node->setGraph(this);
  ;
  return node;
}

template <typename T, typename... Args,
          typename std::enable_if<std::is_base_of<Node, T>{}, int>::type>
Node *Graph::createInfer(const std::string &name, base::InferenceType type,
                         std::vector<Edge *> inputs,
                         std::vector<std::string> output_names) {
  if (used_node_names_.find(name) != used_node_names_.end()) {
    NNDEPLOY_LOGE("node name[%s] is already used!\n", name.c_str());
    return nullptr;
  }
  std::vector<Edge *> outputs;
  for (auto output_name : output_names) {
    Edge *output = getEdge(output_name);
    if (output == nullptr) {
      output = createEdge(output_name);
    }
    outputs.emplace_back(output);
  }
  Node *node = dynamic_cast<Node *>(new T(name, inputs, outputs, type));
  NodeWrapper *node_wrapper = new NodeWrapper();
  node_wrapper->is_external_ = false;
  node_wrapper->node_ = node;
  node_wrapper->name_ = name;
  for (auto input : inputs) {
    EdgeWrapper *input_wrapper = findEdgeWrapper(edge_repository_, input);
    if (input_wrapper == nullptr) {
      input_wrapper = this->addEdge(input);
    }
    input_wrapper->consumers_.emplace_back(node_wrapper);
  }
  for (auto output : outputs) {
    EdgeWrapper *output_wrapper = findEdgeWrapper(edge_repository_, output);
    if (output_wrapper == nullptr) {
      output_wrapper = this->addEdge(output);
    }
    output_wrapper->producers_.emplace_back(node_wrapper);
  }

  node_repository_.emplace_back(node_wrapper);
  used_node_names_.insert(name);
  node->setGraph(this);
  ;
  return node;
}

template <typename T, typename... Args,
          typename std::enable_if<std::is_base_of<Node, T>{}, int>::type>
Node *Graph::createInfer(const std::string &name, base::InferenceType type,
                         std::vector<std::string> input_names,
                         std::vector<Edge *> outputs) {
  if (used_node_names_.find(name) != used_node_names_.end()) {
    NNDEPLOY_LOGE("node name[%s] is already used!\n", name.c_str());
    return nullptr;
  }
  std::vector<Edge *> inputs;
  for (auto input_name : input_names) {
    Edge *input = getEdge(input_name);
    if (input == nullptr) {
      input = createEdge(input_name);
    }
    inputs.emplace_back(input);
  }
  Node *node = dynamic_cast<Node *>(new T(name, inputs, outputs, type));
  NodeWrapper *node_wrapper = new NodeWrapper();
  node_wrapper->is_external_ = false;
  node_wrapper->node_ = node;
  node_wrapper->name_ = name;
  for (auto input : inputs) {
    EdgeWrapper *input_wrapper = findEdgeWrapper(edge_repository_, input);
    if (input_wrapper == nullptr) {
      input_wrapper = this->addEdge(input);
    }
    input_wrapper->consumers_.emplace_back(node_wrapper);
  }
  for (auto output : outputs) {
    EdgeWrapper *output_wrapper = findEdgeWrapper(edge_repository_, output);
    if (output_wrapper == nullptr) {
      output_wrapper = this->addEdge(output);
    }
    output_wrapper->producers_.emplace_back(node_wrapper);
  }

  node_repository_.emplace_back(node_wrapper);
  used_node_names_.insert(name);
  node->setGraph(this);
  ;
  return node;
}

template <typename T, typename... Args,
          typename std::enable_if<std::is_base_of<Node, T>{}, int>::type>
Node *Graph::createInfer(const std::string &name, base::InferenceType type,
                         std::initializer_list<Edge *> inputs,
                         std::initializer_list<Edge *> outputs) {
  if (used_node_names_.find(name) != used_node_names_.end()) {
    NNDEPLOY_LOGE("node name[%s] is already used!\n", name.c_str());
    return nullptr;
  }
  Node *node = dynamic_cast<Node *>(new T(name, inputs, outputs, type));
  NodeWrapper *node_wrapper = new NodeWrapper();
  node_wrapper->is_external_ = false;
  node_wrapper->node_ = node;
  node_wrapper->name_ = name;
  for (auto input : inputs) {
    EdgeWrapper *input_wrapper = findEdgeWrapper(edge_repository_, input);
    if (input_wrapper == nullptr) {
      input_wrapper = this->addEdge(input);
    }
    input_wrapper->consumers_.emplace_back(node_wrapper);
  }
  for (auto output : outputs) {
    EdgeWrapper *output_wrapper = findEdgeWrapper(edge_repository_, output);
    if (output_wrapper == nullptr) {
      output_wrapper = this->addEdge(output);
    }
    output_wrapper->producers_.emplace_back(node_wrapper);
  }

  node_repository_.emplace_back(node_wrapper);
  used_node_names_.insert(name);
  node->setGraph(this);
  ;
  return node;
}

template <typename T, typename... Args,
          typename std::enable_if<std::is_base_of<Node, T>{}, int>::type>
Node *Graph::createInfer(const std::string &name, base::InferenceType type,
                         std::initializer_list<std::string> input_names,
                         std::initializer_list<std::string> output_names) {
  if (used_node_names_.find(name) != used_node_names_.end()) {
    NNDEPLOY_LOGE("node name[%s] is already used!\n", name.c_str());
    return nullptr;
  }
  std::vector<Edge *> inputs;
  for (auto input_name : input_names) {
    Edge *input = getEdge(input_name);
    if (input == nullptr) {
      input = createEdge(input_name);
    }
    inputs.emplace_back(input);
  }
  std::vector<Edge *> outputs;
  for (auto output_name : output_names) {
    Edge *output = getEdge(output_name);
    if (output == nullptr) {
      output = createEdge(output_name);
    }
    outputs.emplace_back(output);
  }
  Node *node = dynamic_cast<Node *>(new T(name, inputs, outputs, type));
  NodeWrapper *node_wrapper = new NodeWrapper();
  node_wrapper->is_external_ = false;
  node_wrapper->node_ = node;
  node_wrapper->name_ = name;
  for (auto input : inputs) {
    EdgeWrapper *input_wrapper = findEdgeWrapper(edge_repository_, input);
    if (input_wrapper == nullptr) {
      input_wrapper = this->addEdge(input);
    }
    input_wrapper->consumers_.emplace_back(node_wrapper);
  }
  for (auto output : outputs) {
    EdgeWrapper *output_wrapper = findEdgeWrapper(edge_repository_, output);
    if (output_wrapper == nullptr) {
      output_wrapper = this->addEdge(output);
    }
    output_wrapper->producers_.emplace_back(node_wrapper);
  }

  node_repository_.emplace_back(node_wrapper);
  used_node_names_.insert(name);
  node->setGraph(this);
  ;
  return node;
}

template <typename T, typename... Args,
          typename std::enable_if<std::is_base_of<Node, T>{}, int>::type>
Node *Graph::createInfer(const std::string &name, base::InferenceType type,
                         std::initializer_list<Edge *> inputs,
                         std::initializer_list<std::string> output_names) {
  if (used_node_names_.find(name) != used_node_names_.end()) {
    NNDEPLOY_LOGE("node name[%s] is already used!\n", name.c_str());
    return nullptr;
  }
  std::vector<Edge *> outputs;
  for (auto output_name : output_names) {
    Edge *output = getEdge(output_name);
    if (output == nullptr) {
      output = createEdge(output_name);
    }
    outputs.emplace_back(output);
  }
  Node *node = dynamic_cast<Node *>(new T(name, inputs, outputs, type));
  NodeWrapper *node_wrapper = new NodeWrapper();
  node_wrapper->is_external_ = false;
  node_wrapper->node_ = node;
  node_wrapper->name_ = name;
  for (auto input : inputs) {
    EdgeWrapper *input_wrapper = findEdgeWrapper(edge_repository_, input);
    if (input_wrapper == nullptr) {
      input_wrapper = this->addEdge(input);
    }
    input_wrapper->consumers_.emplace_back(node_wrapper);
  }
  for (auto output : outputs) {
    EdgeWrapper *output_wrapper = findEdgeWrapper(edge_repository_, output);
    if (output_wrapper == nullptr) {
      output_wrapper = this->addEdge(output);
    }
    output_wrapper->producers_.emplace_back(node_wrapper);
  }

  node_repository_.emplace_back(node_wrapper);
  used_node_names_.insert(name);
  node->setGraph(this);
  ;
  return node;
}

template <typename T, typename... Args,
          typename std::enable_if<std::is_base_of<Node, T>{}, int>::type>
Node *Graph::createInfer(const std::string &name, base::InferenceType type,
                         std::initializer_list<std::string> input_names,
                         std::initializer_list<Edge *> outputs) {
  if (used_node_names_.find(name) != used_node_names_.end()) {
    NNDEPLOY_LOGE("node name[%s] is already used!\n", name.c_str());
    return nullptr;
  }
  std::vector<Edge *> inputs;
  for (auto input_name : input_names) {
    Edge *input = getEdge(input_name);
    if (input == nullptr) {
      input = createEdge(input_name);
    }
    inputs.emplace_back(input);
  }
  std::vector<Edge *> outputs_vec;
  for (auto output : outputs) {
    outputs_vec.emplace_back(output);
  }
  Node *node = dynamic_cast<Node *>(new T(name, inputs, outputs_vec, type));
  NodeWrapper *node_wrapper = new NodeWrapper();
  node_wrapper->is_external_ = false;
  node_wrapper->node_ = node;
  node_wrapper->name_ = name;
  for (auto input : inputs) {
    EdgeWrapper *input_wrapper = findEdgeWrapper(edge_repository_, input);
    if (input_wrapper == nullptr) {
      input_wrapper = this->addEdge(input);
    }
    input_wrapper->consumers_.emplace_back(node_wrapper);
  }
  for (auto output : outputs) {
    EdgeWrapper *output_wrapper = findEdgeWrapper(edge_repository_, output);
    if (output_wrapper == nullptr) {
      output_wrapper = this->addEdge(output);
    }
    output_wrapper->producers_.emplace_back(node_wrapper);
  }

  node_repository_.emplace_back(node_wrapper);
  used_node_names_.insert(name);
  node->setGraph(this);
  ;
  return node;
}

template <typename T, typename... Args,
          typename std::enable_if<std::is_base_of<Node, T>{}, int>::type>
Node *Graph::createInfer(const NodeDesc &desc, base::InferenceType type) {
  return this->createInfer<T>(desc.getName(), type, desc.getInputs(),
                              desc.getOutputs());
}

// template <typename... Args>
// Node *Graph::createNode(const NodeDesc &desc, Args &...args) {
//   const std::string &name = desc.getName();
//   const std::string &node_key = desc.getKey();
//   std::vector<std::string> input_names = desc.getInputs();
//   std::vector<std::string> output_names = desc.getOutputs();
//   if (used_node_names_.find(name) != used_node_names_.end()) {
//     NNDEPLOY_LOGE("node name[%s] is already used!\n", name.c_str());
//     return nullptr;
//   }
//   std::vector<Edge *> inputs;
//   for (auto input_name : input_names) {
//     Edge *input = getEdge(input_name);
//     if (input == nullptr) {
//       input = createEdge(input_name);
//     }
//     inputs.emplace_back(input);
//   }
//   std::vector<Edge *> outputs;
//   for (auto output_name : output_names) {
//     Edge *output = getEdge(output_name);
//     if (output == nullptr) {
//       output = createEdge(output_name);
//     }
//     outputs.emplace_back(output);
//   }
//   Node *node = nndeploy::dag::createNode(node_key, name, inputs, outputs);
//   // Node *node =
//   //     nndeploy::dag::createNode(node_key, name, inputs, outputs, args...);
//   if (node == nullptr) {
//     NNDEPLOY_LOGE("create infer node[%s] failed!\n", desc.getName().c_str());
//     return nullptr;
//   }
//   NodeWrapper *node_wrapper = new NodeWrapper();
//   node_wrapper->is_external_ = false;
//   node_wrapper->node_ = node;
//   node_wrapper->name_ = name;
//   for (auto input : inputs) {
//     EdgeWrapper *input_wrapper = findEdgeWrapper(edge_repository_, input);
//     if (input_wrapper == nullptr) {
//       input_wrapper = this->addEdge(input);
//     }
//     input_wrapper->consumers_.emplace_back(node_wrapper);
//   }
//   for (auto output : outputs) {
//     EdgeWrapper *output_wrapper = findEdgeWrapper(edge_repository_, output);
//     if (output_wrapper == nullptr) {
//       output_wrapper = this->addEdge(output);
//     }
//     output_wrapper->producers_.emplace_back(node_wrapper);
//   }

//   node_repository_.emplace_back(node_wrapper);
//   used_node_names_.insert(name);

//   node->setGraph(this);

//   return node;
// }

// template <typename T, typename... Args,
//           typename std::enable_if<std::is_base_of<Node, T>{}, int>::type = 0>
// Node *Graph::createNode(const std::string &name = "", Args &...args) {
//   Node *node = this->createNode<T>(name, {}, {}, args...);
//   if (node == nullptr) {
//     NNDEPLOY_LOGE("create node[%s] failed!\n", name.c_str());
//     return nullptr;
//   }
//   return node;
// }
template <typename T, typename... Args,
          typename std::enable_if<std::is_base_of<Node, T>{}, int>::type>
Node *Graph::createNode(const NodeDesc &desc, Args &...args) {
  Node *node = this->createNode<T>(desc.getName(), desc.getInputs(),
                                   desc.getOutputs(), args...);
  if (node == nullptr) {
    NNDEPLOY_LOGE("create infer node[%s] failed!\n", desc.getName().c_str());
    return node;
  }
  return node;
}

// Not recommended api
using createGraphFunc = std::function<Graph *(
    const std::string &name, base::InferenceType inference_type,
    base::DeviceType device_type, Edge *input, Edge *output,
    base::ModelType model_type, bool is_path,
    std::vector<std::string> model_value)>;

std::map<std::string, createGraphFunc> &getGlobalGraphCreatorMap();

class TypeGraphRegister {
 public:
  explicit TypeGraphRegister(const std::string &name, createGraphFunc func) {
    getGlobalGraphCreatorMap()[name] = func;
  }
};

extern NNDEPLOY_CC_API Graph *createGraph(const std::string &name,
                                          base::InferenceType inference_type,
                                          base::DeviceType device_type,
                                          Edge *input, Edge *output,
                                          base::ModelType model_type,
                                          bool is_path,
                                          std::vector<std::string> model_value);

// to json
extern NNDEPLOY_CC_API base::Status serialize(
    Graph *graph, rapidjson::Value &json,
    rapidjson::Document::AllocatorType &allocator);
extern NNDEPLOY_CC_API std::string serialize(Graph *graph);
extern NNDEPLOY_CC_API base::Status saveFile(Graph *graph,
                                             const std::string &path);
// from json
extern NNDEPLOY_CC_API Graph *deserialize(rapidjson::Value &json);
extern NNDEPLOY_CC_API Graph *deserialize(const std::string &json_str);
extern NNDEPLOY_CC_API Graph *loadFile(const std::string &path);

}  // namespace dag
}  // namespace nndeploy

#endif  // _NNDEPLOY_DAG_EXECUTOR_H_<|MERGE_RESOLUTION|>--- conflicted
+++ resolved
@@ -122,11 +122,8 @@
   bool getGraphNodeShareStream();
 
   // set graph loop count
-<<<<<<< HEAD
-=======
   virtual void setLoopMaxFlag(bool is_loop_max_flag);
   virtual bool getLoopMaxFlag();
->>>>>>> d6360fad
   virtual void setLoopCount(int loop_count);
   virtual int getLoopCount();
   virtual std::map<std::string, int> getLoopCountMap();
