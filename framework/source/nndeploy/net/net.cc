
#include "nndeploy/net/net.h"

#include "nndeploy/net/optimizer.h"
#include "nndeploy/net/runtime.h"
#include "nndeploy/op/op.h"

namespace nndeploy {
namespace net {

Net::Net() : op::Op() {}

Net::~Net() {}

base::Status Net::setInterpret(ir::Interpret *interpret) {
  base::Status status = base::kStatusCodeOk;
  NNDEPLOY_CHECK_PARAM_NULL_RET_STATUS(interpret, "interpret is null!");
  model_desc_ = interpret->getModelDesc();
  return status;
}

base::Status Net::setModelDesc(ir::ModelDesc *model_desc) {
  base::Status status = base::kStatusCodeOk;
  NNDEPLOY_CHECK_PARAM_NULL_RET_STATUS(model_desc, "model_desc is null!");
  model_desc_ = model_desc;
  return status;
}

base::Status Net::setDynamicShape(bool is_dynamic_shape,
                                  base::ShapeMap &min_shape,
                                  base::ShapeMap &opt_shape,
                                  base::ShapeMap &max_shape) {
  base::Status status = base::kStatusCodeOk;
  is_dynamic_shape_ = is_dynamic_shape;
  min_shape_ = min_shape;
  opt_shape_ = opt_shape;
  max_shape_ = max_shape;
  return status;
}

base::Status Net::setTensorPoolType(TensorPoolType tensor_pool_type) {
  base::Status status = base::kStatusCodeOk;
  tensor_pool_type_ = tensor_pool_type;
  return status;
}

TensorWrapper *Net::createTensor(const std::string &name, bool is_weight) {
  device::Tensor *tensor = new device::Tensor(name);
  TensorWrapper *tensor_wrapper = new TensorWrapper();
  tensor_wrapper->is_external_ = false;
  tensor_wrapper->is_weight_ = is_weight;
  tensor_wrapper->tensor_ = tensor;
  tensor_wrapper->name_ = name;
  tensor_repository_.emplace_back(tensor_wrapper);
  return tensor_wrapper;
}

TensorWrapper *Net::addTensor(device::Tensor *tensor, bool is_external,
                              bool is_weight) {
  base::Status status = base::kStatusCodeOk;
  NNDEPLOY_CHECK_PARAM_NULL_RET_NULL(tensor, "tensor is null!");
  TensorWrapper *tensor_wrapper = new TensorWrapper();
  tensor_wrapper->is_external_ = is_external;
  tensor_wrapper->is_weight_ = is_weight;
  tensor_wrapper->tensor_ = tensor;
  tensor_wrapper->name_ = tensor->getName();
  tensor_repository_.emplace_back(tensor_wrapper);
  return tensor_wrapper;
}

device::Tensor *Net::getTensor(const std::string &name) {
  for (TensorWrapper *tensor_wrapper : tensor_repository_) {
    if (tensor_wrapper->name_ == name) {
      return tensor_wrapper->tensor_;
    }
  }
  return nullptr;
}

bool Net::isWeight(const std::string &name) {
  if (model_desc_->weights_.find(name) != model_desc_->weights_.end()) {
    return true;
  }
  return false;
}
device::Tensor *Net::getWeight(const std::string &weight) {
  device::Tensor *weight_tensor = nullptr;
  if (model_desc_->weights_.find(weight) != model_desc_->weights_.end()) {
    weight_tensor = model_desc_->weights_[weight];
    model_desc_->weights_[weight] = nullptr;
  } else {
    NNDEPLOY_LOGE("weight[%s] is not found!\n", weight.c_str());
  }
  return weight_tensor;
}

op::Op *Net::createOp(base::DeviceType device_type, const std::string &name,
                      ir::OpType op_type,
                      std::initializer_list<std::string> inputs,
                      std::initializer_list<std::string> outputs) {
  // TODO: 这里命名与namespace op下的createOp冲突
  // 必须使用op::  否则递归了
  op::Op *op = op::createOp(device_type, name, op_type, inputs, outputs);
  if (op == nullptr) {
    NNDEPLOY_LOGE("Failed to create Op: %s\n", name.c_str());
    return nullptr;
  }
  OpWrapper *op_wrapper = new OpWrapper();
  op_wrapper->is_external_ = false;
  op_wrapper->op_ = op;
  op_wrapper->name_ = name;
  for (auto input : inputs) {
    TensorWrapper *input_wrapper = findTensorWrapper(tensor_repository_, input);
    if (input_wrapper == nullptr) {
      if (isWeight(input)) {
        device::Tensor *weight = getWeight(input);
        // input_wrapper = new TensorWrapper();
        // input_wrapper->is_external_ = false;
        // input_wrapper->is_weight_ = true;
        // input_wrapper->tensor_ = weight;
        // input_wrapper->name_ = input;
        input_wrapper = this->addTensor(weight, false, true);
      } else {
        input_wrapper = this->createTensor(input);
        if (input_wrapper == nullptr) {
          NNDEPLOY_LOGE("create tensor failed!\n");
          return nullptr;
        }
      }
    }
    op->setInput(input_wrapper->tensor_);
    // input_wrapper->consumers_.emplace_back(op_wrapper);
    insertUnique(input_wrapper->consumers_, op_wrapper);
  }
  for (auto output : outputs) {
    TensorWrapper *output_wrapper =
        findTensorWrapper(tensor_repository_, output);
    if (output_wrapper == nullptr) {
      output_wrapper = this->createTensor(output);
      if (output_wrapper == nullptr) {
        NNDEPLOY_LOGE("create tensor failed!\n");
        return nullptr;
      }
    }
    op->setOutput(output_wrapper->tensor_);
    // output_wrapper->producers_.emplace_back(op_wrapper);
    insertUnique(output_wrapper->producers_, op_wrapper);
  }

  op_repository_.emplace_back(op_wrapper);
  return op;
}
op::Op *Net::createOp(base::DeviceType device_type, const std::string &name,
                      ir::OpType op_type, std::vector<std::string> &inputs,
                      std::vector<std::string> &outputs) {
  op::Op *op = op::createOp(device_type, name, op_type, inputs, outputs);
  if (op == nullptr) {
    NNDEPLOY_LOGE("Failed to create Op: %s\n", name.c_str());
    return nullptr;
  }
  OpWrapper *op_wrapper = new OpWrapper();
  op_wrapper->is_external_ = false;
  op_wrapper->op_ = op;
  op_wrapper->name_ = name;
  for (auto input : inputs) {
    TensorWrapper *input_wrapper = findTensorWrapper(tensor_repository_, input);
    if (input_wrapper == nullptr) {
      if (isWeight(input)) {
        device::Tensor *weight = getWeight(input);
        // input_wrapper = new TensorWrapper();
        // input_wrapper->is_external_ = false;
        // input_wrapper->is_weight_ = true;
        // input_wrapper->tensor_ = weight;
        // input_wrapper->name_ = input;
        input_wrapper = this->addTensor(weight, false, true);
      } else {
        input_wrapper = this->createTensor(input);
        if (input_wrapper == nullptr) {
          NNDEPLOY_LOGE("create tensor failed!\n");
          return nullptr;
        }
      }
    }
    op->setInput(input_wrapper->tensor_);
    // input_wrapper->consumers_.emplace_back(op_wrapper);
    insertUnique(input_wrapper->consumers_, op_wrapper);
  }
  for (auto output : outputs) {
    TensorWrapper *output_wrapper =
        findTensorWrapper(tensor_repository_, output);
    if (output_wrapper == nullptr) {
      output_wrapper = this->createTensor(output);
      if (output_wrapper == nullptr) {
        NNDEPLOY_LOGE("create tensor failed!\n");
        return nullptr;
      }
    }
    op->setOutput(output_wrapper->tensor_);
    // output_wrapper->producers_.emplace_back(op_wrapper);
    insertUnique(output_wrapper->producers_, op_wrapper);
  }

  op_repository_.emplace_back(op_wrapper);
  return op;
}

base::Status Net::addNet(Net *net, bool is_external) {
  base::Status status = base::kStatusCodeOk;
  NNDEPLOY_CHECK_PARAM_NULL_RET_STATUS(net, "op is null!");
  OpWrapper *op_wrapper = new OpWrapper();
  op_wrapper->is_external_ = is_external;
  op_wrapper->op_ = net;
  op_wrapper->name_ = net->getName();
  for (auto input : net->getAllInput()) {
    TensorWrapper *input_wrapper = findTensorWrapper(tensor_repository_, input);
    if (input_wrapper == nullptr) {
      input_wrapper = this->addTensor(input, is_external);  // todo
    }
    // input_wrapper->consumers_.emplace_back(op_wrapper);
    insertUnique(input_wrapper->consumers_, op_wrapper);
  }
  for (auto output : net->getAllOutput()) {
    TensorWrapper *output_wrapper =
        findTensorWrapper(tensor_repository_, output);
    if (output_wrapper == nullptr) {
      output_wrapper = this->addTensor(output, is_external);
    }
    // output_wrapper->producers_.emplace_back(op_wrapper);
    insertUnique(output_wrapper->producers_, op_wrapper);
  }

  op_repository_.emplace_back(op_wrapper);
  return status;
}

base::Status Net::setOpParam(const std::string &op_name,
                             std::shared_ptr<base::Param> param) {
  base::Status status = base::kStatusCodeOk;
  NNDEPLOY_CHECK_PARAM_NULL_RET_STATUS(param, "param is null!");
  OpWrapper *op_wrapper = findOpWrapper(op_repository_, op_name);
  NNDEPLOY_CHECK_PARAM_NULL_RET_STATUS(op_wrapper, "op_wrapper is null!");
  status = op_wrapper->op_->setParam(param);
  return status;
}

std::shared_ptr<base::Param> Net::getOpParam(const std::string &op_name) {
  OpWrapper *op_wrapper = findOpWrapper(op_repository_, op_name);
  NNDEPLOY_CHECK_PARAM_NULL_RET_NULL(op_wrapper, "op_wrapper is null!");
  return op_wrapper->op_->getParam();
}

base::Status Net::init() {
  base::Status status = base::kStatusCodeOk;

  // NNDEPLOY_LOGI("###########################\n");
  // NNDEPLOY_LOGI("setInitializedFlag false!\n");
  // NNDEPLOY_LOGI("###########################\n");
  setInitializedFlag(false);

  status = this->construct();
  NNDEPLOY_RETURN_ON_NEQ(status, base::kStatusCodeOk,
                         "graph construct failed!");

  status = inferDataType();
  NNDEPLOY_RETURN_ON_NEQ(status, base::kStatusCodeOk, "inferDataType failed!");

  status = inferShape();
  NNDEPLOY_RETURN_ON_NEQ(status, base::kStatusCodeOk, "inferShape failed!");

  status = inferDataFormat();
  NNDEPLOY_RETURN_ON_NEQ(status, base::kStatusCodeOk,
                         "inferDataFormat failed!");

  // 即使是设备相关的图优化，也可以放在优化器中做
  // 经过这一次图优化之后
<<<<<<< HEAD
  status = optimizer();
  NNDEPLOY_RETURN_ON_NEQ(status, base::kStatusCodeOk,
                         "graph optimizer failed!");

  status = this->runtime();
  NNDEPLOY_RETURN_ON_NEQ(status, base::kStatusCodeOk, "graph runtime failed!");
=======
  if (net_opt_flag_) {
    status = optimizer();
    NNDEPLOY_RETURN_ON_NEQ(status, base::kStatusCodeOk,
                           "graph optimizer failed!");
  }
  status = this->session();
  NNDEPLOY_RETURN_ON_NEQ(status, base::kStatusCodeOk, "graph session failed!");
>>>>>>> 643cce0c

  // NNDEPLOY_LOGI("###########################\n");
  // NNDEPLOY_LOGI("setInitializedFlag true!\n");
  // NNDEPLOY_LOGI("###########################\n");
  setInitializedFlag(true);

  return status;
}

base::Status Net::deinit() {
  base::Status status = base::kStatusCodeOk;

  // NNDEPLOY_LOGI("###########################\n");
  // NNDEPLOY_LOGI("setInitializedFlag false!\n");
  // NNDEPLOY_LOGI("###########################\n");
  setInitializedFlag(false);

  // NNDEPLOY_LOGI("#######################\n");
  // NNDEPLOY_LOGI("Op DeInitialize Phase!\n");
  // NNDEPLOY_LOGI("#######################\n");
  status = runtime_->deinit();
  NNDEPLOY_RETURN_ON_NEQ(status, base::kStatusCodeOk, "runtime deinit failed!");
  delete runtime_;
  runtime_ = nullptr;

  for (auto op_wrapper : op_repository_) {
    if (!op_wrapper->is_external_) {
      delete op_wrapper->op_;
    }
    delete op_wrapper;
  }
  op_repository_.clear();

  for (auto tensor_wrapper : tensor_repository_) {
    if (!tensor_wrapper->is_external_) {
      delete tensor_wrapper->tensor_;
    }
    delete tensor_wrapper;
  }
  tensor_repository_.clear();

  enable_pass_.clear();
  disable_pass_.clear();

  return status;
}

base::Status Net::inferDataType() {
  base::Status status = base::kStatusCodeOk;
  for (auto iter : op_repository_) {
    status = iter->op_->inferDataType();
    NNDEPLOY_RETURN_ON_NEQ(status, base::kStatusCodeOk,
                           "inferDataType failed!");
  }
  return status;
};
/*
 * 静态输入shape：
 * # input的shape不为空
 * # input的shape为空，opt_shape_中存在该input的shape
 * 动态shape：
 * # is_dynamic_shape_位true，max_shape_中存在该input的max shape
 * # is_dynamic_shape_位true，max_shape_中不存在该input的max shape
 * ## 大语言模型
 * ## 无法得知input的shape的cv模型
 */
base::Status Net::inferShape() {
  base::Status status = base::kStatusCodeOk;
  bool is_infer_shape = true;
  for (auto input : inputs_) {
    if (input->getShape().empty()) {
      is_infer_shape = false;
      break;
    }
  }
  if (is_infer_shape) {
    for (auto iter : op_repository_) {
      // NNDEPLOY_LOGI("Op inferShape: %s\n", iter->op_->getName().c_str());
      status = iter->op_->inferShape();
      NNDEPLOY_RETURN_ON_NEQ(status, base::kStatusCodeOk, "inferShape failed!");
    }
  }
  return status;
};
base::Status Net::inferDataFormat() {
  base::Status status = base::kStatusCodeOk;
  auto device = device::getDevice(device_type_);
  bool is_infer_data_format = true;
  for (auto input : inputs_) {
    if (input->getShape().empty()) {
      is_infer_data_format = false;
      break;
    } else {
      base::DataFormat data_format =
          device->getDataFormatByShape(input->getShape());
      input->setDataFormat(data_format);
    }
  }
  if (is_infer_data_format) {
    for (auto iter : op_repository_) {
      status = iter->op_->inferDataFormat();
      NNDEPLOY_RETURN_ON_NEQ(status, base::kStatusCodeOk,
                             "inferDataFormat failed!");
    }
  }
  return status;
};
base::Status Net::reshape(base::ShapeMap &shape_map) {
  base::Status status = base::kStatusCodeOk;

  // NNDEPLOY_LOGI("###########################\n");
  // NNDEPLOY_LOGI("setRunningFlag true!\n");
  // NNDEPLOY_LOGI("###########################\n");
  // setRunningFlag(true);

  // NNDEPLOY_LOGI("#######################\n");
  // NNDEPLOY_LOGI("Op run Phase!\n");
  // NNDEPLOY_LOGI("#######################\n");
  status = runtime_->reshape(shape_map);
  NNDEPLOY_RETURN_ON_NEQ(status, base::kStatusCodeOk, "runtime preRun failed!");

  // NNDEPLOY_LOGI("###########################\n");
  // NNDEPLOY_LOGI("setRunningFlag false!\n");
  // NNDEPLOY_LOGI("###########################\n");
  // setRunningFlag(false);

  return status;
};

int64_t Net::getMemorySize() { return runtime_->getMemorySize(); }
base::Status Net::setMemory(device::Buffer *buffer) {
  return runtime_->setMemory(buffer);
}

base::Status Net::preRun() {
  base::Status status = base::kStatusCodeOk;

  // NNDEPLOY_LOGI("###########################\n");
  // NNDEPLOY_LOGI("setRunningFlag true!\n");
  // NNDEPLOY_LOGI("###########################\n");
  // setRunningFlag(true);

  // NNDEPLOY_LOGI("#######################\n");
  // NNDEPLOY_LOGI("Op run Phase!\n");
  // NNDEPLOY_LOGI("#######################\n");
  status = runtime_->preRun();
  NNDEPLOY_RETURN_ON_NEQ(status, base::kStatusCodeOk, "runtime preRun failed!");

  // NNDEPLOY_LOGI("###########################\n");
  // NNDEPLOY_LOGI("setRunningFlag false!\n");
  // NNDEPLOY_LOGI("###########################\n");
  // setRunningFlag(false);

  return status;
};

uint64_t Net::getFlops() {
  uint64_t flops = 0;
  for (auto iter : op_repository_) {
    flops += iter->op_->getFlops();
  }
  return flops;
}

base::Status Net::run() {
  base::Status status = base::kStatusCodeOk;

  // NNDEPLOY_LOGI("###########################\n");
  // NNDEPLOY_LOGI("setRunningFlag true!\n");
  // NNDEPLOY_LOGI("###########################\n");
  setRunningFlag(true);

  // 输入
#if 0
  for (size_t i = 0; i < inputs_.size(); ++i) {
    std::string path = "./net/";
    std::string name = inputs_[i]->getName();
    std::string filename = name;
    size_t pos = 0;
    while ((pos = filename.find('/')) != std::string::npos) {
      filename.replace(pos, 1, "_");
    }
    filename = path + filename + ".csv";
    std::ofstream output_file(filename, std::ios::trunc);
    if (output_file.is_open()) {
      inputs_[i]->print(output_file);
      output_file.close();
    } else {
      NNDEPLOY_LOGE("无法打开文件：%s", filename.c_str());
    }
  }
#endif

  // NNDEPLOY_LOGI("#######################\n");
  // NNDEPLOY_LOGI("Op run Phase!\n");
  // NNDEPLOY_LOGI("#######################\n");
  status = runtime_->run();
  NNDEPLOY_RETURN_ON_NEQ(status, base::kStatusCodeOk, "runtime run failed!");

  // 输出
#if 0
  device::Device *device = device::getDevice(device_type_);
  device->synchronize();
  for (size_t i = 0; i < outputs_.size(); ++i) {
    std::string path = "./net/";
    std::string name = outputs_[i]->getName();
    std::string filename = name;
    size_t pos = 0;
    while ((pos = filename.find('/')) != std::string::npos) {
      filename.replace(pos, 1, "_");
    }
    filename = path + filename + ".csv";
    std::ofstream output_file(filename, std::ios::trunc);
    if (output_file.is_open()) {
      outputs_[i]->print(output_file);
      output_file.close();
    } else {
      NNDEPLOY_LOGE("无法打开文件：%s", filename.c_str());
    }
  }
#endif

  // NNDEPLOY_LOGI("###########################\n");
  // NNDEPLOY_LOGI("setRunningFlag false!\n");
  // NNDEPLOY_LOGI("###########################\n");
  setRunningFlag(false);

  return status;
}

base::Status Net::postRun() {
  base::Status status = base::kStatusCodeOk;

  // NNDEPLOY_LOGI("###########################\n");
  // NNDEPLOY_LOGI("setRunningFlag true!\n");
  // NNDEPLOY_LOGI("###########################\n");
  // setRunningFlag(true);

  // NNDEPLOY_LOGI("#######################\n");
  // NNDEPLOY_LOGI("Op run Phase!\n");
  // NNDEPLOY_LOGI("#######################\n");
  status = runtime_->postRun();
  NNDEPLOY_RETURN_ON_NEQ(status, base::kStatusCodeOk, "runtime run failed!");

  // NNDEPLOY_LOGI("###########################\n");
  // NNDEPLOY_LOGI("setRunningFlag false!\n");
  // NNDEPLOY_LOGI("###########################\n");
  // setRunningFlag(false);

  return status;
};

base::Status Net::dump(std::ostream &oss) {
  base::Status status = dumpNet(tensor_repository_, op_repository_, inputs_,
                                outputs_, op_desc_.name_, oss);
  NNDEPLOY_RETURN_ON_NEQ(status, base::kStatusCodeOk, "dump failed!");
  return base::kStatusCodeOk;
}

/**
 * @brief 遍历ModelDesc中的构图信息，生成TensorWrapper和OpWrapper
 * @return base::Status
 */
base::Status Net::construct() {
  base::Status status = base::kStatusCodeOk;

  // NNDEPLOY_LOGI("###########################\n");
  // NNDEPLOY_LOGI("parallel_type!\n");
  // NNDEPLOY_LOGI("###########################\n");
  base::ParallelType parallel_type = parallel_type_;

  // 算子的构建
  for (auto op_desc_ : model_desc_->op_descs_) {
    // 获得每一个Op的输入、输出名字
    std::vector<std::string> input_names;
    std::vector<std::string> output_names;
    for (auto input_name : op_desc_->inputs_) {
      insertUnique(input_names, input_name);
      // NNDEPLOY_LOGE("op_desc->inputs_ = %s\n", input_name.c_str());
    }
    for (auto output_name : op_desc_->outputs_) {
      insertUnique(output_names, output_name);
      // NNDEPLOY_LOGE("op_desc->outputs_ = %s\n", output_name.c_str());
    }

    // createOp内部包含了CreateTensor的步骤，且是Unique的
    auto op = this->createOp(device_type_, op_desc_->name_, op_desc_->op_type_,
                             input_names, output_names);
    if (op == nullptr) {
      NNDEPLOY_LOGE("Failed to create Op: %s\n", op_desc_->name_.c_str());
      return base::kStatusCodeErrorInvalidValue;
    }
    // 不对param进行判空检查  有些op没有param，例如relu
    op->setParam(op_desc_->op_param_);
  }

  // 输入的构建
  for (auto input : model_desc_->inputs_) {
    TensorWrapper *input_wrapper =
        findTensorWrapper(tensor_repository_, input->name_);
    if (input_wrapper == nullptr) {
      input_wrapper = this->createTensor(input->name_);
      NNDEPLOY_CHECK_PARAM_NULL_RET_STATUS(input_wrapper,
                                           "create tensor failed!");
    }
    input_wrapper->input_output_type_ = kInput;
    inputs_.emplace_back(input_wrapper->tensor_);

    input_wrapper->tensor_->setDataType(input->data_type_);

    /*
     * 静态输入shape：
     * # input的shape不为空
     * # input的shape为空，opt_shape_中存在该input的shape
     * 动态shape：
     * # is_dynamic_shape_位true，max_shape_中存在该input的max shape
     * # is_dynamic_shape_位true，max_shape_中不存在该input的max shape
     * ## 大语言模型
     * ## 无法得知input的shape的cv模型
     */
    base::IntVector shape = input->shape_;
    if (shape.empty()) {
      if (opt_shape_.find(input->name_) != opt_shape_.end()) {
        shape = opt_shape_[input->name_];
      }
    }
    if (is_dynamic_shape_) {
      if (max_shape_.find(input->name_) != max_shape_.end()) {
        shape = max_shape_[input->name_];
      }
    }
    input_wrapper->tensor_->reshape(shape);
  }

  // 输出的构建
  for (auto output : model_desc_->outputs_) {
    TensorWrapper *output_wrapper =
        findTensorWrapper(tensor_repository_, output->name_);
    if (output_wrapper == nullptr) {
      output_wrapper = this->createTensor(output->name_);
      NNDEPLOY_CHECK_PARAM_NULL_RET_STATUS(output_wrapper,
                                           "create tensor failed!");
    }
    output_wrapper->input_output_type_ = kOutput;
    outputs_.emplace_back(output_wrapper->tensor_);
  }

  // NNDEPLOY_LOGI("###########################\n");
  // NNDEPLOY_LOGI("Parameter Validation Phase!\n");
  // NNDEPLOY_LOGI("###########################\n");
  for (auto op_wrapper : op_repository_) {
    NNDEPLOY_CHECK_PARAM_NULL_RET_STATUS(op_wrapper->op_,
                                         "tensor_repository_ op is null!");
  }
  for (auto tensor_wrapper : tensor_repository_) {
    // NNDEPLOY_LOGI("tensor name = %s\n", tensor_wrapper->name_.c_str());
    NNDEPLOY_CHECK_PARAM_NULL_RET_STATUS(tensor_wrapper->tensor_,
                                         "tensor_repository_ tensor is null!");
    if (tensor_wrapper->producers_.empty() &&
        tensor_wrapper->consumers_.empty()) {
      NNDEPLOY_LOGI("this tensor[%s] is unuseless!\n",
                    tensor_wrapper->tensor_->getName().c_str());
    }
  }

  // NNDEPLOY_LOGI("####################\n");
  // NNDEPLOY_LOGI("Mark Predecessors And Successors Phase!\n");
  // NNDEPLOY_LOGI("####################\n");
  for (auto op_wrapper : op_repository_) {
    Op *op = op_wrapper->op_;
    op->setPrecisionType(precision_type_);
    op->setParallelType(parallel_type);
    op->setInnerFlag(true);
    std::vector<device::Tensor *> inputs = op->getAllInput();
    for (auto input : inputs) {
      TensorWrapper *input_wrapper =
          findTensorWrapper(tensor_repository_, input);
      NNDEPLOY_CHECK_PARAM_NULL_RET_STATUS(input_wrapper,
                                           "input_wrapper is null!");

      for (auto producer : input_wrapper->producers_) {
        insertUnique(op_wrapper->predecessors_, producer);
      }
    }
    std::vector<device::Tensor *> outputs = op->getAllOutput();
    for (auto output : outputs) {
      TensorWrapper *output_wrapper =
          findTensorWrapper(tensor_repository_, output);
      NNDEPLOY_CHECK_PARAM_NULL_RET_STATUS(output_wrapper,
                                           "output_wrapper is null!");

      for (auto consumer : output_wrapper->consumers_) {
        insertUnique(op_wrapper->successors_, consumer);
      }
    }
  }

  // NNDEPLOY_LOGI("##############\n");
  // NNDEPLOY_LOGI("construct tensor\n");
  // NNDEPLOY_LOGI("##############\n");
  for (auto tensor_wrapper : tensor_repository_) {
    std::vector<Op *> producers;
    for (auto producer : tensor_wrapper->producers_) {
      producers.emplace_back(producer->op_);
    }
    std::vector<Op *> consumers;
    for (auto consumer : tensor_wrapper->consumers_) {
      consumers.emplace_back(consumer->op_);
    }
    // base::Status status =
    //     tensor_wrapper->tensor_->setParallelType(parallel_type);
    // NNDEPLOY_RETURN_ON_NEQ(status, base::kStatusCodeOk,
    //                        "setParallelType failed!");
    // // 必须在abstract_tensor管理该字段
    // status = tensor_wrapper->tensor_->increaseProducers(producers);
    // NNDEPLOY_RETURN_ON_NEQ(status, base::kStatusCodeOk,
    //                        "increaseProducers failed!");
    // status = tensor_wrapper->tensor_->increaseConsumers(consumers);
    // NNDEPLOY_RETURN_ON_NEQ(status, base::kStatusCodeOk,
    //                        "increaseConsumers failed!");
    // status = tensor_wrapper->tensor_->construct();
    // NNDEPLOY_RETURN_ON_NEQ(status, base::kStatusCodeOk,
    //                        "construct tensor failed!");
  }

  // 拓扑排序
  std::vector<OpWrapper *> topo_op_repository;
  status = topoSortDFS(op_repository_, topo_op_repository);
  NNDEPLOY_RETURN_ON_NEQ(status, base::kStatusCodeOk, "topoSortDFS failed!");
  op_repository_.clear();
  op_repository_ = topo_op_repository;

  return status;
}

base::Status Net::optimizer() {
  base::Status status = base::kStatusCodeOk;
  std::unique_ptr<net::Optimizer> optimizer =
      std::make_unique<net::Optimizer>();
  status = optimizer->init(device_type_, enable_pass_, disable_pass_);
  NNDEPLOY_RETURN_ON_NEQ(status, base::kStatusCodeOk, "optimizer init failed!");
  status = optimizer->optimize(tensor_repository_, op_repository_);
  NNDEPLOY_RETURN_ON_NEQ(status, base::kStatusCodeOk,
                         "optimizer optimize failed!");
  return status;
}

base::Status Net::runtime() {
  base::Status status = base::kStatusCodeOk;

  // NNDEPLOY_LOGI("##############\n");
  // NNDEPLOY_LOGI("create runtime\n");
  // NNDEPLOY_LOGI("##############\n");

  runtime_ = createRuntime(device_type_, parallel_type_);
  NNDEPLOY_CHECK_PARAM_NULL_RET_STATUS(runtime_, "Create runtime failed!");

  // NNDEPLOY_LOGI("##############\n");
  // NNDEPLOY_LOGI("runtime init\n");
  // NNDEPLOY_LOGI("#. Optimizer Graph V2!\n");
  // NNDEPLOY_LOGI("#. Memory Allocation Phase!\n");
  // NNDEPLOY_LOGI("#. Cost Calculations!\n");
  // NNDEPLOY_LOGI("##############\n");
  status = runtime_->init(tensor_repository_, op_repository_, is_dynamic_shape_,
                          max_shape_, tensor_pool_type_);
  NNDEPLOY_RETURN_ON_NEQ(status, base::kStatusCodeOk, "runtime init failed!");

  return status;
}

base::Status Net::enableOpt(bool flag) {
  net_opt_flag_ = flag;
  return base::kStatusCodeOk;
}

base::Status Net::setEnablePass(std::set<OptPassType> enable_pass) {
  enable_pass_ = enable_pass;
  return base::kStatusCodeOk;
}

base::Status Net::setDisablePass(std::set<OptPassType> disable_pass) {
  disable_pass_ = disable_pass;
  return base::kStatusCodeOk;
}

Net *createNet(ir::ModelDesc *model_desc, base::DeviceType device_type,
               base::PrecisionType precision_type) {
  Net *net = new Net();
  NNDEPLOY_CHECK_PARAM_NULL_RET_NULL(net, "net is null!");
  net->setDeviceType(device_type);
  net->setPrecisionType(precision_type);
  net->setModelDesc(model_desc);
  return net;
}

}  // namespace net
}  // namespace nndeploy<|MERGE_RESOLUTION|>--- conflicted
+++ resolved
@@ -273,22 +273,14 @@
 
   // 即使是设备相关的图优化，也可以放在优化器中做
   // 经过这一次图优化之后
-<<<<<<< HEAD
-  status = optimizer();
-  NNDEPLOY_RETURN_ON_NEQ(status, base::kStatusCodeOk,
-                         "graph optimizer failed!");
-
-  status = this->runtime();
-  NNDEPLOY_RETURN_ON_NEQ(status, base::kStatusCodeOk, "graph runtime failed!");
-=======
   if (net_opt_flag_) {
     status = optimizer();
     NNDEPLOY_RETURN_ON_NEQ(status, base::kStatusCodeOk,
                            "graph optimizer failed!");
   }
-  status = this->session();
-  NNDEPLOY_RETURN_ON_NEQ(status, base::kStatusCodeOk, "graph session failed!");
->>>>>>> 643cce0c
+
+  status = this->runtime();
+  NNDEPLOY_RETURN_ON_NEQ(status, base::kStatusCodeOk, "graph runtime failed!");
 
   // NNDEPLOY_LOGI("###########################\n");
   // NNDEPLOY_LOGI("setInitializedFlag true!\n");
