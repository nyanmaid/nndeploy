
#include "nndeploy/dag/graph.h"

#include "nndeploy/base/any.h"
#include "nndeploy/base/common.h"
#include "nndeploy/base/glic_stl_include.h"
#include "nndeploy/base/log.h"
#include "nndeploy/base/macro.h"
#include "nndeploy/base/object.h"
#include "nndeploy/base/status.h"
#include "nndeploy/base/string.h"
#include "nndeploy/base/time_profiler.h"
#include "nndeploy/dag/edge.h"
#include "nndeploy/dag/executor/parallel_pipeline_executor.h"
#include "nndeploy/dag/executor/parallel_task_executor.h"
#include "nndeploy/dag/executor/sequential_executor.h"
#include "nndeploy/dag/node.h"
#include "nndeploy/dag/util.h"
#include "nndeploy/device/buffer.h"
#include "nndeploy/device/device.h"
#include "nndeploy/device/memory_pool.h"
#include "nndeploy/device/tensor.h"

namespace nndeploy {
namespace dag {

Graph::Graph(const std::string &name) : Node(name) {
  key_ = "nndeploy::dag::Graph";
  desc_ = "Graph: Graph for nndeploy in cpp";
  constructed_ = true;
  is_graph_ = true;
}
Graph::Graph(const std::string &name, std::vector<Edge *> inputs,
             std::vector<Edge *> outputs)
    : Node(name, inputs, outputs) {
  key_ = "nndeploy::dag::Graph";
  desc_ = "Graph: Graph for nndeploy in cpp";
  for (auto input : inputs) {
    if (nullptr == addEdge(input)) {
      constructed_ = false;
      return;
    }
  }
  for (auto output : outputs) {
    if (nullptr == addEdge(output)) {
      constructed_ = false;
      return;
    }
  }
  constructed_ = true;
  is_graph_ = true;
}
Graph::~Graph() {
  if (this->getInitialized()) {
    this->deinit();
    this->setInitializedFlag(false);
  }
  for (auto node_wrapper : node_repository_) {
    if (!node_wrapper->is_external_) {
      delete node_wrapper->node_;
      node_wrapper->node_ = nullptr;
    }
    delete node_wrapper;
  }
  for (auto edge_wrapper : edge_repository_) {
    if (!edge_wrapper->is_external_) {
      // NNDEPLOY_LOGE("graph [%s] delete edge[%s]\n", getName().c_str(),
      //               edge_wrapper->edge_->getName().c_str());
      delete edge_wrapper->edge_;
      edge_wrapper->edge_ = nullptr;
    }
    delete edge_wrapper;
  }
  node_repository_.clear();
  used_node_names_.clear();
  edge_repository_.clear();
  used_edge_names_.clear();
  shared_edge_repository_.clear();
  shared_node_repository_.clear();
  // NNDEPLOY_LOGI("graph[%s] deinit success!\n", getName().c_str());
}

base::Status Graph::setEdgeQueueMaxSize(int queue_max_size) {
  queue_max_size_ = queue_max_size;
  return base::kStatusCodeOk;
}
int Graph::getEdgeQueueMaxSize() { return queue_max_size_; }

// base::Status Graph::setParallelType(const base::ParallelType &paralle_type) {
//   if (parallel_type_ == base::kParallelTypeNone) {
//     parallel_type_ = paralle_type;
//     for (auto node_wrapper : node_repository_) {
//       node_wrapper->node_->setParallelType(paralle_type);
//     }
//   }
//   return base::kStatusCodeOk;
// }

base::Status Graph::setInput(Edge *input, int index) {
  base::Status status = Node::setInput(input, index);
  if (status != base::kStatusCodeOk) {
    return status;
  }
  auto edge_wrapper = this->addEdge(input, true);
  if (edge_wrapper == nullptr) {
    NNDEPLOY_LOGE("addEdge for input[%s] failed!\n", input->getName().c_str());
    return base::kStatusCodeErrorDag;
  }
  return base::kStatusCodeOk;
}
base::Status Graph::setOutput(Edge *output, int index) {
  base::Status status = Node::setOutput(output, index);
  if (status != base::kStatusCodeOk) {
    return status;
  }
  auto edge_wrapper = this->addEdge(output, true);
  if (edge_wrapper == nullptr) {
    NNDEPLOY_LOGE("addEdge for output[%s] failed!\n",
                  output->getName().c_str());
    return base::kStatusCodeErrorDag;
  }
  return base::kStatusCodeOk;
}

base::Status Graph::setInputs(std::vector<Edge *> inputs) {
  base::Status status = Node::setInputs(inputs);
  if (status != base::kStatusCodeOk) {
    return status;
  }
  for (auto input : inputs) {
    auto edge_wrapper = this->addEdge(input, true);
    if (edge_wrapper == nullptr) {
      NNDEPLOY_LOGE("addEdge for input[%s] failed!\n",
                    input->getName().c_str());
      return base::kStatusCodeErrorDag;
    }
  }
  return base::kStatusCodeOk;
}
base::Status Graph::setOutputs(std::vector<Edge *> outputs) {
  base::Status status = Node::setOutputs(outputs);
  if (status != base::kStatusCodeOk) {
    return status;
  }
  for (auto output : outputs) {
    auto edge_wrapper = this->addEdge(output, true);
    if (edge_wrapper == nullptr) {
      NNDEPLOY_LOGE("addEdge for output[%s] failed!\n",
                    output->getName().c_str());
      return base::kStatusCodeErrorDag;
    }
  }
  return base::kStatusCodeOk;
}

base::Status Graph::setInputSharedPtr(std::shared_ptr<Edge> input, int index) {
  base::Status status = Node::setInputSharedPtr(input, index);
  if (status != base::kStatusCodeOk) {
    return status;
  }
  auto edge_wrapper = this->addEdgeSharedPtr(input);
  if (edge_wrapper == nullptr) {
    NNDEPLOY_LOGE("addEdgeSharedPtr for input[%s] failed!\n",
                  input->getName().c_str());
    return base::kStatusCodeErrorDag;
  }
  return base::kStatusCodeOk;
}

base::Status Graph::setOutputSharedPtr(std::shared_ptr<Edge> output,
                                       int index) {
  base::Status status = Node::setOutputSharedPtr(output, index);
  if (status != base::kStatusCodeOk) {
    return status;
  }
  auto edge_wrapper = this->addEdgeSharedPtr(output);
  if (edge_wrapper == nullptr) {
    NNDEPLOY_LOGE("addEdgeSharedPtr for output[%s] failed!\n",
                  output->getName().c_str());
    return base::kStatusCodeErrorDag;
  }
  return base::kStatusCodeOk;
}

base::Status Graph::setInputsSharedPtr(
    std::vector<std::shared_ptr<Edge>> inputs) {
  base::Status status = Node::setInputsSharedPtr(inputs);
  if (status != base::kStatusCodeOk) {
    return status;
  }
  for (auto input : inputs) {
    auto edge_wrapper = this->addEdgeSharedPtr(input);
    if (edge_wrapper == nullptr) {
      NNDEPLOY_LOGE("addEdgeSharedPtr for input[%s] failed!\n",
                    input->getName().c_str());
      return base::kStatusCodeErrorDag;
    }
  }
  return base::kStatusCodeOk;
}
base::Status Graph::setOutputsSharedPtr(
    std::vector<std::shared_ptr<Edge>> outputs) {
  base::Status status = Node::setOutputsSharedPtr(outputs);
  if (status != base::kStatusCodeOk) {
    return status;
  }
  for (auto output : outputs) {
    auto edge_wrapper = this->addEdgeSharedPtr(output);
    if (edge_wrapper == nullptr) {
      NNDEPLOY_LOGE("addEdgeSharedPtr for output[%s] failed!\n",
                    output->getName().c_str());
      return base::kStatusCodeErrorDag;
    }
  }
  return base::kStatusCodeOk;
}

Edge *Graph::createEdge(const std::string &name) {
  std::string unique_name = name;
  if (unique_name.empty()) {
    unique_name = "edge_" + base::getUniqueString();
  }
  if (used_edge_names_.find(unique_name) != used_edge_names_.end()) {
    NNDEPLOY_LOGE("edge name[%s] is already used!\n", unique_name.c_str());
    return nullptr;
  }
  Edge *edge = new Edge(unique_name);
  EdgeWrapper *edge_wrapper = new EdgeWrapper();
  edge_wrapper->is_external_ = false;
  edge_wrapper->edge_ = edge;
  edge_wrapper->name_ = unique_name;
  edge_repository_.emplace_back(edge_wrapper);
  used_edge_names_.insert(unique_name);
  return edge;
}

std::shared_ptr<Edge> Graph::createEdgeSharedPtr(const std::string &name) {
  std::string unique_name = name;
  if (unique_name.empty()) {
    unique_name = "edge_" + base::getUniqueString();
  }
  if (used_edge_names_.find(unique_name) != used_edge_names_.end()) {
    NNDEPLOY_LOGE("edge name[%s] is already used!\n", unique_name.c_str());
    return nullptr;
  }
  std::shared_ptr<Edge> edge_ptr = std::make_shared<Edge>(unique_name);
  Edge *edge = edge_ptr.get();
  EdgeWrapper *edge_wrapper = new EdgeWrapper();
  // 创建shared edge
  edge_wrapper->is_external_ = true;
  edge_wrapper->edge_ = edge;
  edge_wrapper->name_ = unique_name;
  edge_repository_.emplace_back(edge_wrapper);
  used_edge_names_.insert(unique_name);

  shared_edge_repository_.emplace_back(edge_ptr);
  return edge_ptr;
}

Edge *Graph::getEdge(const std::string &name) {
  for (EdgeWrapper *edge_wrapper : edge_repository_) {
    if (edge_wrapper->name_ == name) {
      return edge_wrapper->edge_;
    }
  }
  return nullptr;
}

std::shared_ptr<Edge> Graph::getEdgeSharedPtr(const std::string &name) {
  for (auto edge_ptr : shared_edge_repository_) {
    if (edge_ptr->getName() == name) {
      return edge_ptr;
    }
  }
  return nullptr;
}

EdgeWrapper *Graph::addEdge(Edge *edge, bool is_external) {
  NNDEPLOY_CHECK_PARAM_NULL_RET_NULL(edge, "edge is null!");
  if (used_edge_names_.find(edge->getName()) != used_edge_names_.end()) {
    for (auto edge_wrapper : edge_repository_) {
      if (edge_wrapper->edge_ == edge) {
        return edge_wrapper;
      }
    }
  }
  EdgeWrapper *edge_wrapper = new EdgeWrapper();
  edge_wrapper->is_external_ = is_external;
  edge_wrapper->edge_ = edge;
  edge_wrapper->name_ = edge->getName();
  edge_repository_.emplace_back(edge_wrapper);
  used_edge_names_.insert(edge->getName());
  return edge_wrapper;
}

EdgeWrapper *Graph::addEdgeSharedPtr(std::shared_ptr<Edge> edge) {
  if (edge == nullptr) {
    NNDEPLOY_LOGE("edge is null!");
    return nullptr;
  }
  EdgeWrapper *edge_wrapper = this->addEdge(edge.get(), true);
  if (edge_wrapper == nullptr) {
    NNDEPLOY_LOGE("addEdge failed!");
    return nullptr;
  }
  shared_edge_repository_.emplace_back(edge);
  return edge_wrapper;
}

base::Status Graph::updteEdge(EdgeWrapper *edge_wrapper, Edge *edge,
                              bool is_external) {
  NNDEPLOY_CHECK_PARAM_NULL_RET_STATUS(edge, "edge is null!");
  // 从shared_edge_repository_中移除
  auto shared_it = std::find_if(
      shared_edge_repository_.begin(), shared_edge_repository_.end(),
      [edge_wrapper](std::shared_ptr<Edge> &shared_edge) {
        return shared_edge.get() == edge_wrapper->edge_;
      });
  if (shared_it != shared_edge_repository_.end()) {
    shared_edge_repository_.erase(shared_it);
  }
  if (!edge_wrapper->is_external_) {
    delete edge_wrapper->edge_;
  }
  edge_wrapper->edge_ = edge;
  edge_wrapper->is_external_ = is_external;
  return base::kStatusCodeOk;
}

Node *Graph::createNode(const std::string &key, const std::string &name) {
  if (used_node_names_.find(name) != used_node_names_.end()) {
    NNDEPLOY_LOGE("node name[%s] is already used!\n", name.c_str());
    return nullptr;
  }
  std::string unique_name = name;
  if (unique_name.empty()) {
    unique_name = "node_" + base::getUniqueString();
  }
  Node *node = nndeploy::dag::createNode(key, unique_name);
  if (node == nullptr) {
    NNDEPLOY_LOGE("create node[%s] failed!\n", name.c_str());
    return nullptr;
  }
  // NNDEPLOY_LOGE("create node[%s, %p] success!\n", unique_name.c_str(), node);
  NodeWrapper *node_wrapper = new NodeWrapper();
  node_wrapper->is_external_ = false;
  node_wrapper->node_ = node;
  node_wrapper->name_ = unique_name;
  node_repository_.emplace_back(node_wrapper);
  used_node_names_.insert(unique_name);

  node->setGraph(this);
  return node;
}
Node *Graph::createNode(const NodeDesc &desc) {
  const std::string &name = desc.getName();
  const std::string &node_key = desc.getKey();
  std::vector<std::string> input_names = desc.getInputs();
  std::vector<std::string> output_names = desc.getOutputs();
  if (used_node_names_.find(name) != used_node_names_.end()) {
    NNDEPLOY_LOGE("node name[%s] is already used!\n", name.c_str());
    return nullptr;
  }
  std::vector<Edge *> inputs;
  for (auto input_name : input_names) {
    Edge *input = getEdge(input_name);
    if (input == nullptr) {
      input = createEdge(input_name);
    }
    inputs.emplace_back(input);
  }
  std::vector<Edge *> outputs;
  for (auto output_name : output_names) {
    Edge *output = getEdge(output_name);
    if (output == nullptr) {
      output = createEdge(output_name);
    }
    outputs.emplace_back(output);
  }
  Node *node = nndeploy::dag::createNode(node_key, name, inputs, outputs);
  if (node == nullptr) {
    NNDEPLOY_LOGE("create node[%s] failed!\n", desc.getName().c_str());
    return nullptr;
  }
  NodeWrapper *node_wrapper = new NodeWrapper();
  node_wrapper->is_external_ = false;
  node_wrapper->node_ = node;
  node_wrapper->name_ = name;
  for (auto input : inputs) {
    EdgeWrapper *input_wrapper = findEdgeWrapper(edge_repository_, input);
    if (input_wrapper == nullptr) {
      input_wrapper = this->addEdge(input);
    }
    input_wrapper->consumers_.emplace_back(node_wrapper);
  }
  for (auto output : outputs) {
    EdgeWrapper *output_wrapper = findEdgeWrapper(edge_repository_, output);
    if (output_wrapper == nullptr) {
      output_wrapper = this->addEdge(output);
    }
    output_wrapper->producers_.emplace_back(node_wrapper);
  }

  node_repository_.emplace_back(node_wrapper);
  used_node_names_.insert(name);

  node->setGraph(this);

  return node;
}

base::Status Graph::setNodeDesc(Node *node, const NodeDesc &desc) {
  if (node == nullptr) {
    NNDEPLOY_LOGE("node is null!");
    return base::kStatusCodeErrorInvalidValue;
  }
  // NNDEPLOY_LOGE("setNodeDesc[%s, %p] success!\n", node->getName().c_str(),
  //               node);
  if (!desc.getKey().empty() && node->getKey() != desc.getKey()) {
    NNDEPLOY_LOGE("node key[%s] != desc key[%s]!\n", node->getKey().c_str(),
                  desc.getKey().c_str());
    return base::kStatusCodeErrorInvalidValue;
  }
  // NNDEPLOY_LOGE("setNodeDesc[%s, %p] success!\n", node->getName().c_str(),
  //               node);
  // 根据desc的输入判断node
  std::vector<Edge *> inputs = node->getAllInput();
  if (!inputs.empty()) {
    // 该节点已经设置，不允许二次设置
    NNDEPLOY_LOGE("node[%s] already set, can't set again!",
                  node->getName().c_str());
    return base::kStatusCodeErrorInvalidValue;
  }
  std::vector<std::string> output_names = desc.getOutputs();
  std::vector<Edge *> outputs = node->getAllOutput();
  if (!outputs.empty()) {
    // 该节点已经设置，不允许二次设置
    NNDEPLOY_LOGE("node[%s] already set, can't set again!\n",
                  node->getName().c_str());
    return base::kStatusCodeErrorInvalidValue;
  }
  // NNDEPLOY_LOGE("setNodeDesc[%s, %p] success!\n", node->getName().c_str(),
  //               node);
  std::string unique_name = desc.getName();
  if (unique_name.empty()) {
    unique_name = node->getName();
  } else if (unique_name != node->getName()) {
    // 修改node的名字
    node->setName(unique_name);
    // 修改node_repository_中node的name
    for (auto node_wrapper : node_repository_) {
      if (node_wrapper->node_ == node) {
        node_wrapper->name_ = unique_name;
        break;
      }
    }
    // 修改used_node_names_中node的name
    used_node_names_.erase(node->getName());
    used_node_names_.insert(unique_name);
  }
  // NNDEPLOY_LOGE("setNodeDesc[%s, %p] success!\n", node->getName().c_str(),
  //               node);
  auto node_wrapper = findNodeWrapper(node_repository_, node);
  if (node_wrapper == nullptr) {
    NNDEPLOY_LOGE("can't find node_wrapper!");
    return base::kStatusCodeErrorInvalidValue;
  }
  // NNDEPLOY_LOGE("setNodeDesc[%s, %p] success!\n", node->getName().c_str(),
  //               node);
  std::vector<std::string> input_names = desc.getInputs();
  for (auto input_name : input_names) {
    // NNDEPLOY_LOGE("input_name: %s.\n", input_name.c_str());
    Edge *input = getEdge(input_name);
    if (input == nullptr) {
      input = createEdge(input_name);
    }
    inputs.emplace_back(input);
  }
  for (auto input : inputs) {
    // NNDEPLOY_LOGE("input: %s.\n", input->getName().c_str());
    EdgeWrapper *input_wrapper = findEdgeWrapper(edge_repository_, input);
    if (input_wrapper == nullptr) {
      input_wrapper = this->addEdge(input);
    }
    input_wrapper->consumers_.emplace_back(node_wrapper);
  }
  base::Status status = node->setInputs(inputs);
  NNDEPLOY_RETURN_ON_NEQ(status, base::kStatusCodeOk, "node setInput failed!");
  for (auto output_name : output_names) {
    Edge *output = getEdge(output_name);
    if (output == nullptr) {
      output = createEdge(output_name);
    }
    outputs.emplace_back(output);
  }
  for (auto output : outputs) {
    EdgeWrapper *output_wrapper = findEdgeWrapper(edge_repository_, output);
    if (output_wrapper == nullptr) {
      output_wrapper = this->addEdge(output);
    }
    output_wrapper->producers_.emplace_back(node_wrapper);
  }
  status = node->setOutputs(outputs);
  NNDEPLOY_RETURN_ON_NEQ(status, base::kStatusCodeOk, "node setOutput failed!");
  // NNDEPLOY_LOGE("NODE: %s has %d inputs and %d outputs.\n",
  //               node->getName().c_str(), inputs.size(), outputs.size());
  return base::kStatusCodeOk;
}

base::Status Graph::addNode(Node *node, bool is_external) {
  NNDEPLOY_CHECK_PARAM_NULL_RET_STATUS(node, "node is null!");
  if (this == node) {
    NNDEPLOY_LOGE("Graph[%s] cannot add itself as node\n",
                  this->getName().c_str());
    return base::kStatusCodeErrorInvalidValue;
  }
  if (used_node_names_.find(node->getName()) != used_node_names_.end()) {
    NNDEPLOY_LOGW("Warning: node name[%s] is already used!\n",
                  node->getName().c_str());
  }
  base::Status status = base::kStatusCodeOk;
  NodeWrapper *node_wrapper = new NodeWrapper();
  node_wrapper->is_external_ = is_external;
  node_wrapper->node_ = node;
  node_wrapper->name_ = node->getName();
  for (auto input : node->getAllInput()) {
    EdgeWrapper *input_wrapper = findEdgeWrapper(edge_repository_, input);
    if (input_wrapper == nullptr) {
      // input_wrapper = this->addEdge(input, is_external);
      input_wrapper = this->addEdge(input, true);
    }
    // input_wrapper->consumers_.emplace_back(node_wrapper);
    insertUnique(input_wrapper->consumers_, node_wrapper);
  }
  for (auto output : node->getAllOutput()) {
    EdgeWrapper *output_wrapper = findEdgeWrapper(edge_repository_, output);
    if (output_wrapper == nullptr) {
      // output_wrapper = this->addEdge(output, is_external);
      output_wrapper = this->addEdge(output, true);
    }
    // output_wrapper->producers_.emplace_back(node_wrapper);
    insertUnique(output_wrapper->producers_, node_wrapper);
  }

  node_repository_.emplace_back(node_wrapper);
  used_node_names_.insert(node->getName());

  node->setGraph(this);

  return status;
}
base::Status Graph::addNodeSharedPtr(std::shared_ptr<Node> node) {
  if (node == nullptr) {
    NNDEPLOY_LOGE("node is null!");
    return base::kStatusCodeErrorInvalidValue;
  }
  base::Status status = addNode(node.get(), true);
  NNDEPLOY_LOGE("addNodeSharedPtr: %s\n", node->getName().c_str());
  NNDEPLOY_RETURN_ON_NEQ(status, base::kStatusCodeOk, "addNode failed!");
  shared_node_repository_.emplace_back(node);
  return status;
}

Node *Graph::getNode(const std::string &name) {
  for (auto node_wrapper : node_repository_) {
    if (node_wrapper->name_ == name) {
      return node_wrapper->node_;
    }
  }
  return nullptr;
}

Node *Graph::getNode(int index) {
  if (index < 0 || index >= node_repository_.size()) {
    return nullptr;
  }
  return node_repository_[index]->node_;
}

std::shared_ptr<Node> Graph::getNodeSharedPtr(const std::string &name) {
  for (auto node_ptr : shared_node_repository_) {
    if (node_ptr->getName() == name) {
      return node_ptr;
    }
  }
  return nullptr;
}

Node *Graph::getNodeByKey(const std::string &key) {
  for (auto node_wrapper : node_repository_) {
    if (node_wrapper->node_->getKey() == key) {
      return node_wrapper->node_;
    }
  }
  return nullptr;
}

std::vector<Node *> Graph::getNodesByKey(const std::string &key) {
  std::vector<Node *> nodes;
  for (auto node_wrapper : node_repository_) {
    if (node_wrapper->node_->getKey() == key) {
      nodes.emplace_back(node_wrapper->node_);
    }
  }
  return nodes;
}

int Graph::getNodeCount() { return node_repository_.size(); }

std::vector<Node *> Graph::getNodes() {
  std::vector<Node *> nodes;
  for (auto node_wrapper : node_repository_) {
    nodes.emplace_back(node_wrapper->node_);
  }
  return nodes;
}

std::vector<Node *> Graph::getNodesRecursive() {
  std::vector<Node *> nodes;
  for (auto node_wrapper : node_repository_) {
    if (node_wrapper->node_->getGraphFlag()) {
      dag::Graph *graph = dynamic_cast<dag::Graph *>(node_wrapper->node_);
      if (graph != nullptr) {
        std::vector<Node *> graph_nodes = graph->getNodesRecursive();
        nodes.insert(nodes.end(), graph_nodes.begin(), graph_nodes.end());
      }
    } else {
      nodes.emplace_back(node_wrapper->node_);
    }
  }
  return nodes;
}

std::vector<std::string> Graph::getNodesName() {
  std::vector<std::string> names;
  for (auto node_wrapper : node_repository_) {
    names.emplace_back(node_wrapper->node_->getName());
  }
  return names;
}

std::vector<std::string> Graph::getNodesNameRecursive() {
  std::vector<std::string> names;
  for (auto node_wrapper : node_repository_) {
    if (node_wrapper->node_->getGraphFlag()) {
      names.emplace_back(node_wrapper->node_->getName());
      dag::Graph *graph = dynamic_cast<dag::Graph *>(node_wrapper->node_);
      if (graph != nullptr) {
        std::vector<std::string> graph_names = graph->getNodesNameRecursive();
        names.insert(names.end(), graph_names.begin(), graph_names.end());
      }
    } else {
      names.emplace_back(node_wrapper->node_->getName());
    }
  }
  return names;
}

std::map<std::string, std::shared_ptr<RunStatus>> Graph::getNodesRunStatus() {
  std::map<std::string, std::shared_ptr<RunStatus>> run_status_map;
  for (auto node_wrapper : node_repository_) {
    run_status_map[node_wrapper->node_->getName()] =
        node_wrapper->node_->getRunStatus();
  }
  return run_status_map;
}

std::map<std::string, std::shared_ptr<RunStatus>>
Graph::getNodesRunStatusRecursive() {
  std::map<std::string, std::shared_ptr<RunStatus>> run_status_map;
  for (auto node_wrapper : node_repository_) {
    if (node_wrapper->node_->getGraphFlag()) {
      dag::Graph *graph = dynamic_cast<dag::Graph *>(node_wrapper->node_);
      if (graph != nullptr) {
        std::map<std::string, std::shared_ptr<RunStatus>> graph_run_status_map =
            graph->getNodesRunStatusRecursive();
        run_status_map.insert(graph_run_status_map.begin(),
                              graph_run_status_map.end());
      }
    } else {
      run_status_map[node_wrapper->node_->getName()] =
          node_wrapper->node_->getRunStatus();
    }
  }
  return run_status_map;
}

base::Status Graph::setNodeParam(const std::string &node_name,
                                 base::Param *param) {
  base::Status status = base::kStatusCodeOk;
  NNDEPLOY_CHECK_PARAM_NULL_RET_STATUS(param, "param is null!");
  NodeWrapper *node_wrapper = findNodeWrapper(node_repository_, node_name);
  NNDEPLOY_CHECK_PARAM_NULL_RET_STATUS(node_wrapper, "node_wrapper is null!");
  status = node_wrapper->node_->setParam(param);
  return status;
}

base::Param *Graph::getNodeParam(const std::string &node_name) {
  NodeWrapper *node_wrapper = findNodeWrapper(node_repository_, node_name);
  NNDEPLOY_CHECK_PARAM_NULL_RET_NULL(node_wrapper, "node_wrapper is null!");
  return node_wrapper->node_->getParam();
}

base::Status Graph::setNodeParamSharedPtr(const std::string &node_name,
                                          std::shared_ptr<base::Param> param) {
  NodeWrapper *node_wrapper = findNodeWrapper(node_repository_, node_name);
  NNDEPLOY_CHECK_PARAM_NULL_RET_STATUS(node_wrapper, "node_wrapper is null!");
  base::Status status = node_wrapper->node_->setParamSharedPtr(param);
  return status;
}
std::shared_ptr<base::Param> Graph::getNodeParamSharedPtr(
    const std::string &node_name) {
  NodeWrapper *node_wrapper = findNodeWrapper(node_repository_, node_name);
  NNDEPLOY_CHECK_PARAM_NULL_RET_NULL(node_wrapper, "node_wrapper is null!");
  return node_wrapper->node_->getParamSharedPtr();
}

base::Status Graph::setExternalParam(const std::string &node_name,
                                     std::shared_ptr<base::Param> param) {
  external_param_repository_[node_name] = param;
  return base::kStatusCodeOk;
}
std::shared_ptr<base::Param> Graph::getExternalParam(
    const std::string &node_name) {
  if (external_param_repository_.find(node_name) !=
      external_param_repository_.end()) {
    return external_param_repository_[node_name];
  } else if (graph_ != nullptr) {
    return graph_->getExternalParam(node_name);
  } else {
    NNDEPLOY_LOGE("can't find external param[%s]!", node_name.c_str());
    return nullptr;
  }
}

base::Status Graph::setNodeParallelType(const std::string &node_name,
                                        base::ParallelType parallel_type) {
  NodeWrapper *node_wrapper = findNodeWrapper(node_repository_, node_name);
  NNDEPLOY_CHECK_PARAM_NULL_RET_STATUS(node_wrapper, "node_wrapper is null!");
  base::Status status = node_wrapper->node_->setParallelType(parallel_type);
  return status;
}

void Graph::setGraphNodeShareStream(bool flag) {
  is_graph_node_share_stream_ = flag;
}

bool Graph::getGraphNodeShareStream() { return is_graph_node_share_stream_; }

<<<<<<< HEAD
=======
void Graph::setLoopMaxFlag(bool is_loop_max_flag) {
  is_loop_max_flag_ = is_loop_max_flag;
}

bool Graph::getLoopMaxFlag() { return is_loop_max_flag_; }

>>>>>>> d6360fad
void Graph::setLoopCount(int loop_count) {
  for (auto node_wrapper : node_repository_) {
    node_wrapper->node_->setLoopCount(loop_count);
  }
}
int Graph::getLoopCount() {
  if (inputs_.size() > 0) {
    return 1;
  }
  int loop_count_min = INT_MAX;
  int loop_count_max = 1;
  bool is_find_input = false;
  for (auto node_wrapper : node_repository_) {
    if (node_wrapper->node_->getNodeType() == NodeType::kNodeTypeInput) {
      is_find_input = true;
      if (node_wrapper->node_->getLoopCount() < loop_count_min) {
        loop_count_min = node_wrapper->node_->getLoopCount();
      }
      if (node_wrapper->node_->getLoopCount() > loop_count_max) {
        loop_count_max = node_wrapper->node_->getLoopCount();
      }
    }
  }

  if (!is_find_input) {
    return 1;
  }
  if (is_loop_max_flag_) {
    return loop_count_max;
  } else {
    return loop_count_min;
  }
}

std::map<std::string, int> Graph::getLoopCountMap() {
  std::map<std::string, int> loop_count_map;
  for (auto node_wrapper : node_repository_) {
    if (node_wrapper->node_->getNodeType() == NodeType::kNodeTypeInput) {
      loop_count_map[node_wrapper->node_->getName()] =
          node_wrapper->node_->getLoopCount();
    }
  }
  return loop_count_map;
}

base::Status Graph::updateNodeIO(Node *node, std::vector<Edge *> inputs,
                                 std::vector<Edge *> outputs) {
  base::Status status = base::kStatusCodeOk;
  // 找到node对应的node_wrapper
  NodeWrapper *node_wrapper = nullptr;
  for (auto wrapper : node_repository_) {
    if (wrapper->node_ == node) {
      node_wrapper = wrapper;
      break;
    }
  }
  if (node_wrapper == nullptr) {
    NNDEPLOY_LOGE("can't find node_wrapper!");
    return base::kStatusCodeErrorInvalidValue;
  }
  for (auto input : inputs) {
    EdgeWrapper *edge_wrapper =
        findEdgeWrapper(edge_repository_, input->getName());
    if (edge_wrapper == nullptr) {
      edge_wrapper = this->addEdge(input, true);
      if (edge_wrapper == nullptr) {
        NNDEPLOY_LOGE("addEdge failed!");
        return base::kStatusCodeErrorInvalidValue;
      }
    } else {
      if (edge_wrapper->edge_ != input) {
        NNDEPLOY_LOGI("node[%s] updateEdge: %s\n", node->getName().c_str(),
                      input->getName().c_str());
        updteEdge(edge_wrapper, input, true);
      }
    }
    // 添加消费者
    insertUnique(edge_wrapper->consumers_, node_wrapper);
    // 打印edge及其消费者信息
    // NNDEPLOY_LOGI("Edge: %s\n", input->getName().c_str());
    // NNDEPLOY_LOGI("Consumer: %s\n", node_wrapper->node_->getName().c_str());
  }
  for (auto output : outputs) {
    EdgeWrapper *edge_wrapper =
        findEdgeWrapper(edge_repository_, output->getName());
    if (edge_wrapper == nullptr) {
      edge_wrapper = this->addEdge(output, true);
      if (edge_wrapper == nullptr) {
        NNDEPLOY_LOGE("addEdge failed!");
        return base::kStatusCodeErrorInvalidValue;
      }
    } else {
      if (edge_wrapper->edge_ != output) {
        NNDEPLOY_LOGI("node[%s] updateEdge: %s\n", node->getName().c_str(),
                      output->getName().c_str());
        updteEdge(edge_wrapper, output, true);
      }
    }
    // 添加生产者
    insertUnique(edge_wrapper->producers_, node_wrapper);
    // 打印edge及其生产者信息
    // NNDEPLOY_LOGI("Edge: %s\n", output->getName().c_str());
    // NNDEPLOY_LOGI("Producer: %s\n", node_wrapper->node_->getName().c_str());
  }
  return status;
}

base::Status Graph::markInputEdge(std::vector<Edge *> inputs) {
  for (auto input : inputs) {
    insertUnique(inputs_, input);
  }
  return base::kStatusCodeOk;
};
base::Status Graph::markOutputEdge(std::vector<Edge *> outputs) {
  for (auto output : outputs) {
    insertUnique(outputs_, output);
  }
  return base::kStatusCodeOk;
};

base::Status Graph::defaultParam() {
  for (auto node_wrapper : node_repository_) {
    base::Status status = node_wrapper->node_->defaultParam();
    if (status != base::kStatusCodeOk) {
      NNDEPLOY_LOGE("node defaultParam failed!");
      return status;
    }
  }
  return base::kStatusCodeOk;
}

base::Status Graph::init() {
  base::Status status = base::kStatusCodeOk;

  // NNDEPLOY_LOGI("###########################\n");
  // NNDEPLOY_LOGI("setInitializedFlag false!\n");
  // NNDEPLOY_LOGI("###########################\n");
  // setInitializedFlag(false);

  // NNDEPLOY_LOGE("###########################\n");
  // NNDEPLOY_LOGE("construct!\n");
  // NNDEPLOY_LOGE("###########################\n");
  status = this->construct();
  NNDEPLOY_RETURN_ON_NEQ(status, base::kStatusCodeOk,
                         "graph construct failed!");

  // NNDEPLOY_LOGE("###########################\n");
  // NNDEPLOY_LOGE("executor!\n");
  // NNDEPLOY_LOGE("###########################\n");
  status = this->executor();
  NNDEPLOY_RETURN_ON_NEQ(status, base::kStatusCodeOk, "graph executor failed!");

  // NNDEPLOY_LOGI("###########################\n");
  // NNDEPLOY_LOGI("setInitializedFlag true!\n");
  // NNDEPLOY_LOGI("###########################\n");
  setInitializedFlag(true);

  return status;
}

base::Status Graph::deinit() {
  base::Status status = base::kStatusCodeOk;

  // NNDEPLOY_LOGE("graph [%s] deinit\n", getName().c_str());

  // NNDEPLOY_LOGI("#######################\n");
  // NNDEPLOY_LOGI("Node DeInitialize Phase!\n");
  // NNDEPLOY_LOGI("#######################\n");
  if (executor_ != nullptr) {
    status = executor_->deinit();
    NNDEPLOY_RETURN_ON_NEQ(status, base::kStatusCodeOk,
                           "executor deinit failed!");
  } else {
    for (auto node_wrapper : node_repository_) {
      if (node_wrapper->node_->getInitialized()) {
        // NNDEPLOY_LOGE("graph [%s] deinit node[%s]\n", getName().c_str(),
        //               node_wrapper->node_->getName().c_str());
        status = node_wrapper->node_->deinit();
        NNDEPLOY_RETURN_ON_NEQ(status, base::kStatusCodeOk,
                               "node deinit failed!");
        node_wrapper->node_->setInitializedFlag(false);
      }
    }
  }

  // NNDEPLOY_LOGI("###########################\n");
  // NNDEPLOY_LOGI("setInitializedFlag false!\n");
  // NNDEPLOY_LOGI("###########################\n");
  setInitializedFlag(false);

  return status;
}

base::Status Graph::run() {
  base::Status status = base::kStatusCodeOk;

  // NNDEPLOY_LOGI("###########################\n");
  // NNDEPLOY_LOGI("setRunningFlag true!\n");
  // NNDEPLOY_LOGI("###########################\n");
  setRunningFlag(true);

  // NNDEPLOY_LOGI("#######################\n");
  // NNDEPLOY_LOGI("Node run Phase!\n");
  // NNDEPLOY_LOGI("#######################\n");
  status = executor_->run();
  NNDEPLOY_RETURN_ON_NEQ(status, base::kStatusCodeOk, "executor run failed!");

  // NNDEPLOY_LOGI("###########################\n");
  // NNDEPLOY_LOGI("setRunningFlag false!\n");
  // NNDEPLOY_LOGI("###########################\n");
  setRunningFlag(false);

  return status;
}

bool Graph::synchronize() {
  bool is_synchronize = executor_->synchronize();
  if (!is_synchronize) {
    NNDEPLOY_LOGE("executor synchronize failed!");
  }
  return is_synchronize;
}

std::vector<Edge *> Graph::forward(std::vector<Edge *> inputs) {
  is_forward_api_ok_ = false;
  std::vector<Edge *> outputs;
  return outputs;
};
std::vector<Edge *> Graph::operator()(std::vector<Edge *> inputs) {
  if (traced_) {
    // NNDEPLOY_LOGI("graph traced!\n");
    base::Status status = this->run();
    if (status != base::kStatusCodeOk) {
      NNDEPLOY_LOGE("graph run failed!");
      return std::vector<Edge *>();
    }
    return outputs_;
  } else {
    // NNDEPLOY_LOGI("graph not traced!\n");
    this->markInputEdge(inputs);
    std::vector<Edge *> outputs = this->forward(inputs);
    if (graph_ != nullptr) {
      base::Status status = graph_->updateNodeIO(this, inputs, outputs);
      if (status != base::kStatusCodeOk) {
        NNDEPLOY_LOGE("graph_->updateNodeIO failed.\n");
        return std::vector<Edge *>();
      }
      // for (auto input : inputs) {
      //   NNDEPLOY_LOGE("input->getName(): %s.\n", input->getName().c_str());
      // }
      // for (auto output : outputs) {
      //   NNDEPLOY_LOGE("output->getName(): %s.\n", output->getName().c_str());
      // }
    }
    this->markOutputEdge(outputs);
    return outputs;
  }
}
std::vector<Edge *> Graph::forward() {
  // is_forward_api_ok_ = false;
  Edge *input = nullptr;
  std::vector<Edge *> outputs = this->forward(input);
  if (isForwardApiOk()) {
    return outputs;
  } else {
    NNDEPLOY_LOGE("graph[%s] is not implemented forward api!\n", name_.c_str());
    is_forward_api_ok_ = false;
    return std::vector<Edge *>();
  }
}
std::vector<Edge *> Graph::operator()() {
  if (traced_) {
    // NNDEPLOY_LOGI("graph traced!\n");
    base::Status status = this->run();
    if (status != base::kStatusCodeOk) {
      NNDEPLOY_LOGE("graph run failed!");
      return std::vector<Edge *>();
    }
    return outputs_;
  } else {
    // NNDEPLOY_LOGI("graph not traced!\n");
    this->markInputEdge(std::vector<Edge *>());
    std::vector<Edge *> outputs = this->forward();
    if (graph_ != nullptr) {
      base::Status status =
          graph_->updateNodeIO(this, std::vector<Edge *>(), outputs);
      if (status != base::kStatusCodeOk) {
        NNDEPLOY_LOGE("graph_->updateNodeIO failed.\n");
        return std::vector<Edge *>();
      }
      // for (auto input : inputs) {
      //   NNDEPLOY_LOGE("input->getName(): %s.\n", input->getName().c_str());
      // }
      // for (auto output : outputs) {
      //   NNDEPLOY_LOGE("output->getName(): %s.\n", output->getName().c_str());
      // }
    }
    this->markOutputEdge(outputs);
    return outputs;
  }
}

std::vector<Edge *> Graph::forward(Edge *input) {
  // is_forward_api_ok_ = false;
  std::vector<Edge *> inputs;
  inputs.emplace_back(input);
  std::vector<Edge *> outputs = this->forward(inputs);
  if (isForwardApiOk()) {
    return outputs;
  } else {
    NNDEPLOY_LOGE("graph[%s] is not implemented forward api!\n", name_.c_str());
    is_forward_api_ok_ = false;
    return std::vector<Edge *>();
  }
}
std::vector<Edge *> Graph::operator()(Edge *input) {
  if (traced_) {
    // NNDEPLOY_LOGI("graph traced!\n");
    base::Status status = this->run();
    if (status != base::kStatusCodeOk) {
      NNDEPLOY_LOGE("graph run failed!");
      return std::vector<Edge *>();
    }
    return outputs_;
  } else {
    // NNDEPLOY_LOGI("graph not traced!\n");
    this->markInputEdge(std::vector<Edge *>({input}));
    std::vector<Edge *> outputs = this->forward(input);
    if (graph_ != nullptr) {
      base::Status status =
          graph_->updateNodeIO(this, std::vector<Edge *>({input}), outputs);
      if (status != base::kStatusCodeOk) {
        NNDEPLOY_LOGE("graph_->updateNodeIO failed.\n");
        return std::vector<Edge *>();
      }
      // for (auto input : inputs) {
      //   NNDEPLOY_LOGE("input->getName(): %s.\n", input->getName().c_str());
      // }
      // for (auto output : outputs) {
      //   NNDEPLOY_LOGE("output->getName(): %s.\n", output->getName().c_str());
      // }
    }
    this->markOutputEdge(outputs);
    return outputs;
  }
}

base::Status Graph::dump(std::ostream &oss) {
  base::Status status = base::kStatusCodeOk;
  // start
  if (is_inner_) {
    if (name_.empty()) {
      std::string cluster = "\"cluster " + base::getUniqueString() + "\"";
      std::string label = "\"" + base::getUniqueString() + "\"";
      oss << "subgraph " << cluster << "{\n";
      oss << "label = " << label << ";\n";
    } else {
      std::string cluster = "\"cluster " + name_ + "\"";
      std::string label = "\"" + name_ + "\"";
      oss << "subgraph " << cluster << " {\n";
      oss << "label = " << label << ";\n";
    }
    oss << "color = blue;\n";
  } else {
    if (name_.empty()) {
      oss << "digraph graph {\n";
    } else {
      std::string label = "\"" + name_ + "\"";
      oss << "digraph " << label << " {\n";
    }
    for (auto input : inputs_) {
      if (input->getName().empty()) {
        oss << "p" << (void *)input << "[shape=diamond, label=input]\n";
      } else {
        std::string label = "\"" + input->getName() + "\"";
        oss << "p" << (void *)input << "[shape=diamond, label=" << label
            << "]\n";
      }
      EdgeWrapper *edge_wrapper = findEdgeWrapper(edge_repository_, input);
      std::vector<Node *> consumers;
      // for (auto consumer : edge_wrapper->consumers_) {
      //   auto consumer_node = consumer->node_;
      //   if (consumer_node->getGraphFlag()) {
      //     Graph *graph = (Graph *)consumer_node;
      //     EdgeWrapper *inner_edge_wrapper =
      //         graph->getEdgeWrapper(edge_wrapper->edge_);
      //     if (inner_edge_wrapper == nullptr) {
      //       // NNDEPLOY_LOGE("edge_wrapper[%s] is null!\n",
      //       //               edge_wrapper->name_.c_str());
      //       continue;
      //     }
      //     for (auto consumer : inner_edge_wrapper->consumers_) {
      //       consumers.emplace_back(consumer->node_);
      //     }
      //   } else {
      //     consumers.emplace_back(consumer_node);
      //   }
      // }
      findConsumerNode(edge_wrapper, consumers);
      for (auto node : consumers) {
        oss << "p" << (void *)input << "->"
            << "p" << (void *)node;
        if (input->getName().empty()) {
          oss << "\n";
        } else {
          std::string label = "\"" + input->getName() + "\"";
          oss << "[label=" << label << "]\n";
        }
      }
    }
    for (auto output : outputs_) {
      if (output->getName().empty()) {
        oss << "p" << (void *)output << "[shape=diamond, label=output]\n";
      } else {
        std::string label = "\"" + output->getName() + "\"";
        oss << "p" << (void *)output << "[shape=diamond, label=" << label
            << "]\n";
      }
      EdgeWrapper *edge_wrapper = findEdgeWrapper(edge_repository_, output);
      std::vector<Node *> producers;
      // for (auto producer : edge_wrapper->producers_) {
      //   auto producer_node = producer->node_;
      //   if (producer_node->getGraphFlag()) {
      //     Graph *graph = (Graph *)producer_node;
      //     EdgeWrapper *inner_edge_wrapper =
      //         graph->getEdgeWrapper(edge_wrapper->edge_);
      //     if (inner_edge_wrapper == nullptr) {
      //       // NNDEPLOY_LOGE("edge_wrapper[%s] is null!\n",
      //       //               edge_wrapper->name_.c_str());
      //       continue;
      //     }
      //     for (auto producer : inner_edge_wrapper->producers_) {
      //       producers.emplace_back(producer->node_);
      //     }
      //   } else {
      //     producers.emplace_back(producer_node);
      //   }
      // }
      findProducerNode(edge_wrapper, producers);
      for (auto node : producers) {
        oss << "p" << (void *)node << "->"
            << "p" << (void *)output;
        if (output->getName().empty()) {
          oss << "\n";
        } else {
          std::string label = "\"" + output->getName() + "\"";
          oss << "[label=" << label << "]\n";
        }
      }
    }
  }
  // dump node
  for (auto node_wrapper : node_repository_) {
    Node *node = node_wrapper->node_;
    if (node->getGraphFlag()) {
      Graph *graph = (Graph *)node;
      graph->dump(oss);
    } else {
      if (node->getName().empty()) {
        oss << "p" << (void *)node << "[label=node]\n";
      } else {
        std::string label = "\"" + node->getName() + "\"";
        oss << "p" << (void *)node << "[label=" << label << "]\n";
      }
    }
  }
  // dump edge
  for (auto edge_wrapper : edge_repository_) {
    std::vector<Node *> producers;
    // for (auto producer : edge_wrapper->producers_) {
    //   auto producer_node = producer->node_;
    //   if (producer_node->getGraphFlag()) {
    //     Graph *graph = (Graph *)producer_node;
    //     EdgeWrapper *inner_edge_wrapper =
    //         graph->getEdgeWrapper(edge_wrapper->edge_);
    //     if (inner_edge_wrapper == nullptr) {
    //       // NNDEPLOY_LOGE("edge_wrapper[%s] is null!\n",
    //       //               edge_wrapper->name_.c_str());
    //       continue;
    //     }
    //     for (auto producer : inner_edge_wrapper->producers_) {
    //       producers.emplace_back(producer->node_);
    //     }
    //   } else {
    //     producers.emplace_back(producer_node);
    //   }
    // }
    findProducerNode(edge_wrapper, producers);
    std::vector<Node *> consumers;
    // for (auto consumer : edge_wrapper->consumers_) {
    //   auto consumer_node = consumer->node_;
    //   if (consumer_node->getGraphFlag()) {
    //     Graph *graph = (Graph *)consumer_node;
    //     EdgeWrapper *inner_edge_wrapper =
    //         graph->getEdgeWrapper(edge_wrapper->edge_);
    //     if (inner_edge_wrapper == nullptr) {
    //       // NNDEPLOY_LOGE("edge_wrapper[%s] is null!\n",
    //       //               edge_wrapper->name_.c_str());
    //       continue;
    //     }
    //     for (auto consumer : inner_edge_wrapper->consumers_) {
    //       consumers.emplace_back(consumer->node_);
    //     }
    //   } else {
    //     consumers.emplace_back(consumer_node);
    //   }
    // }
    findConsumerNode(edge_wrapper, consumers);
    for (auto producer : producers) {
      for (auto consumer : consumers) {
        oss << "p" << (void *)producer << "->"
            << "p" << (void *)consumer;
        if (edge_wrapper->edge_->getName().empty()) {
          oss << "\n";
        } else {
          std::string label = "\"" + edge_wrapper->edge_->getName() + "\"";
          oss << "[label=" << label << "]\n";
        }
      }
    }
  }

  // end
  oss << "}\n";
  return status;
}

void Graph::setTraceFlag(bool flag) {
  for (auto node_wrapper : node_repository_) {
    node_wrapper->node_->setTraceFlag(flag);
  }
}

std::vector<Edge *> Graph::trace(std::vector<Edge *> inputs) {
  base::Status status = base::kStatusCodeOk;
  this->setTraceFlag(true);
  std::vector<Edge *> outputs = this->operator()(inputs);
  // NNDEPLOY_LOGI("trace outputs size: %d.\n", outputs.size());
  status = this->init();
  if (status != base::kStatusCodeOk) {
    NNDEPLOY_LOGE("init failed!");
    return std::vector<Edge *>();
  }
  // status = this->dump();
  // if (status != base::kStatusCodeOk) {
  //   NNDEPLOY_LOGE("dump failed!");
  //   return std::vector<Edge *>();
  // }
  traced_ = true;
  return outputs;
}

std::vector<Edge *> Graph::trace() {
  base::Status status = base::kStatusCodeOk;
  this->setTraceFlag(true);
  std::vector<Edge *> outputs = this->operator()();
  // NNDEPLOY_LOGI("trace outputs size: %d.\n", outputs.size());
  status = this->init();
  if (status != base::kStatusCodeOk) {
    NNDEPLOY_LOGE("init failed!");
    return std::vector<Edge *>();
  }
  // status = this->dump();
  // if (status != base::kStatusCodeOk) {
  //   NNDEPLOY_LOGE("dump failed!");
  //   return std::vector<Edge *>();
  // }
  traced_ = true;
  return outputs;
}
std::vector<Edge *> Graph::trace(Edge *input) {
  base::Status status = base::kStatusCodeOk;
  this->setTraceFlag(true);
  std::vector<Edge *> outputs = this->operator()(input);
  // NNDEPLOY_LOGI("trace outputs size: %d.\n", outputs.size());
  status = this->init();
  if (status != base::kStatusCodeOk) {
    NNDEPLOY_LOGE("init failed!");
    return std::vector<Edge *>();
  }
  // status = this->dump();
  // if (status != base::kStatusCodeOk) {
  //   NNDEPLOY_LOGE("dump failed!");
  //   return std::vector<Edge *>();
  // }
  traced_ = true;
  return outputs;
}

bool Graph::isForwardApiOk() {
  bool ret = is_forward_api_ok_;
  is_forward_api_ok_ = true;
  return ret;
}

base::Status Graph::toStaticGraph() {
  this->setTraceFlag(true);
  base::Status status = base::kStatusCodeOk;
  if (input_type_info_.size() == 0) {
    std::vector<Edge *> outputs = this->operator()();
    if (isForwardApiOk()) {
      return base::kStatusCodeOk;
    } else {
      NNDEPLOY_LOGE("graph[%s] is not implemented forward api!\n",
                    name_.c_str());
      return base::kStatusCodeErrorNotSupport;
    }
    // else {
    //   Edge *input = nullptr;
    //   std::vector<Edge *> outputs = this->operator()(input);
    //   if (isForwardApiOk()) {
    //     return base::kStatusCodeOk;
    //   } else {
    //     std::vector<Edge *> inputs;
    //     std::vector<Edge *> outputs = this->operator()(inputs);
    //     if (isForwardApiOk()) {
    //       return base::kStatusCodeOk;
    //     } else {
    //       NNDEPLOY_LOGE("graph[%s] is not implemented forward api!\n",
    //                     name_.c_str());
    //       return base::kStatusCodeErrorNotSupport;
    //     }
    //   }
    // }
  } else if (input_type_info_.size() == 1) {
    std::string name = this->getName() + "@" + "input_" + std::to_string(0);
    Edge *edge = new Edge(name);
    this->addEdge(edge, false);
    std::vector<Edge *> outputs = this->operator()(edge);
    if (isForwardApiOk()) {
      return base::kStatusCodeOk;
    } else {
      NNDEPLOY_LOGE("graph[%s] is not implemented forward api!\n",
                    name_.c_str());
      return base::kStatusCodeErrorNotSupport;
    }
    // else {
    //   std::vector<Edge *> inputs;
    //   inputs.emplace_back(edge);
    //   std::vector<Edge *> outputs = this->operator()(inputs);
    //   if (isForwardApiOk()) {
    //     return base::kStatusCodeOk;
    //   } else {
    //     NNDEPLOY_LOGE("graph[%s] is not implemented forward api!\n",
    //                   name_.c_str());
    //     return base::kStatusCodeErrorNotSupport;
    //   }
    // }
    // // delete edge;
  } else {
    std::vector<Edge *> edges;
    for (int i = 0; i < input_type_info_.size(); i++) {
      std::string name = this->getName() + "@" + "input_" + std::to_string(i);
      Edge *edge = new Edge(name);
      this->addEdge(edge, false);
      edges.emplace_back(edge);
    }
    std::vector<Edge *> outputs = this->operator()(edges);
    if (isForwardApiOk()) {
      return base::kStatusCodeOk;
    } else {
      NNDEPLOY_LOGE("graph[%s] is not implemented forward api!\n",
                    name_.c_str());
      return base::kStatusCodeErrorNotSupport;
    }
    // for (auto edge : edges) {
    //   delete edge;
    // }
  }
  this->setTraceFlag(false);
  return status;
}

base::Status Graph::construct() {
  base::Status status = base::kStatusCodeOk;

  // NNDEPLOY_LOGE("NAME: %s start\n", name_.c_str());

  // NNDEPLOY_LOGI("###########################\n");
  // NNDEPLOY_LOGI("parallel_type_!\n");
  // NNDEPLOY_LOGI("###########################\n");
  // base::ParallelType parallel_type_ = parallel_type_;

  // NNDEPLOY_LOGI("###########################\n");
  // NNDEPLOY_LOGI("Parameter Validation Phase!\n");
  // NNDEPLOY_LOGI("###########################\n");
  for (auto node_wrapper : node_repository_) {
    NNDEPLOY_CHECK_PARAM_NULL_RET_STATUS(node_wrapper->node_,
                                         "edge_repository_ node is null!");
    // NNDEPLOY_LOGE("Node: %s\n", node_wrapper->node_->getName().c_str());
    // NNDEPLOY_LOGE("Predecessors:\n");
    // for (auto pred : node_wrapper->predecessors_) {
    //   NNDEPLOY_LOGE("  %s\n", pred->node_->getName().c_str());
    // }
    // NNDEPLOY_LOGE("Successors:\n");
    // for (auto succ : node_wrapper->successors_) {
    //   NNDEPLOY_LOGE("  %s\n", succ->node_->getName().c_str());
    // }
  }
  for (auto edge_wrapper : edge_repository_) {
    NNDEPLOY_CHECK_PARAM_NULL_RET_STATUS(edge_wrapper->edge_,
                                         "edge_repository_ edge is null!");
    // if (edge_wrapper->producers_.empty() && edge_wrapper->consumers_.empty())
    // {
    //   NNDEPLOY_LOGI("graph[%s] this edge[%s] is useless!\n", name_.c_str(),
    //                 edge_wrapper->edge_->getName().c_str());
    // }
    // NNDEPLOY_LOGE("Edge: %s\n", edge_wrapper->edge_->getName().c_str());
    // NNDEPLOY_LOGE("Producers:\n");
    // for (auto producer : edge_wrapper->producers_) {
    //   NNDEPLOY_LOGE("  %s\n", producer->node_->getName().c_str());
    // }
    // NNDEPLOY_LOGE("Consumers:\n");
    // for (auto consumer : edge_wrapper->consumers_) {
    //   NNDEPLOY_LOGE("  %s\n", consumer->node_->getName().c_str());
    // }
  }

  // NNDEPLOY_LOGI("####################\n");
  // NNDEPLOY_LOGI("Mark Predecessors And Successors Phase!\n");
  // NNDEPLOY_LOGI("####################\n");
  for (auto node_wrapper : node_repository_) {
    Node *node = node_wrapper->node_;
    node->setDebugFlag(is_debug_);
    node->setTimeProfileFlag(is_time_profile_);
    node->setParallelType(parallel_type_);
    node->setInnerFlag(true);
    std::vector<Edge *> inputs = node->getAllInput();
    // NNDEPLOY_LOGE("NODE: %s has %d inputs.\n", node->getName().c_str(),
    //               inputs.size());
    for (auto input : inputs) {
      // NNDEPLOY_LOGE("input: %s.\n", input->getName().c_str());
      EdgeWrapper *input_wrapper = findEdgeWrapper(edge_repository_, input);
      NNDEPLOY_CHECK_PARAM_NULL_RET_STATUS(input_wrapper,
                                           "input_wrapper is null!");
      // NNDEPLOY_LOGE("input: %s.\n", input->getName().c_str());
      for (auto producer : input_wrapper->producers_) {
        insertUnique(node_wrapper->predecessors_, producer);
        // NNDEPLOY_LOGE("producer: %s.\n", producer->node_->getName().c_str());
      }
    }
    std::vector<Edge *> outputs = node->getAllOutput();
    for (auto output : outputs) {
      EdgeWrapper *output_wrapper = findEdgeWrapper(edge_repository_, output);
      NNDEPLOY_CHECK_PARAM_NULL_RET_STATUS(output_wrapper,
                                           "output_wrapper is null!");
      // NNDEPLOY_LOGE("output_wrapper: %s.\n",
      //               output_wrapper->edge_->getName().c_str());
      for (auto consumer : output_wrapper->consumers_) {
        insertUnique(node_wrapper->successors_, consumer);
        // NNDEPLOY_LOGE("consumer: %s.\n", consumer->node_->getName().c_str());
      }
    }
  }

  // NNDEPLOY_LOGI("##############\n");
  // NNDEPLOY_LOGI("construct edge\n");
  // NNDEPLOY_LOGI("##############\n");
  for (auto edge_wrapper : edge_repository_) {
    // NNDEPLOY_LOGE("edge: %s, %p.\n", edge_wrapper->edge_->getName().c_str(),
    //               edge_wrapper->edge_);
    std::vector<Node *> producers;
    for (auto producer : edge_wrapper->producers_) {
      producers.emplace_back(producer->node_);
      // NNDEPLOY_LOGE("producer: %s.\n", producer->node_->getName().c_str());
    }
    std::vector<Node *> consumers;
    for (auto consumer : edge_wrapper->consumers_) {
      consumers.emplace_back(consumer->node_);
      // NNDEPLOY_LOGE("consumer: %s.\n", consumer->node_->getName().c_str());
    }
    base::Status status = edge_wrapper->edge_->setParallelType(parallel_type_);
    NNDEPLOY_RETURN_ON_NEQ(status, base::kStatusCodeOk,
                           "setParallelType failed!");
    // 必须在abstract_edge管理该字段
    status = edge_wrapper->edge_->increaseProducers(producers);
    NNDEPLOY_RETURN_ON_NEQ(status, base::kStatusCodeOk,
                           "increaseProducers failed!");
    status = edge_wrapper->edge_->increaseConsumers(consumers);
    NNDEPLOY_RETURN_ON_NEQ(status, base::kStatusCodeOk,
                           "increaseConsumers failed!");
    status = edge_wrapper->edge_->construct();
    NNDEPLOY_RETURN_ON_NEQ(status, base::kStatusCodeOk,
                           "construct edge failed!");
    status = edge_wrapper->edge_->setQueueMaxSize(queue_max_size_);
    NNDEPLOY_RETURN_ON_NEQ(status, base::kStatusCodeOk,
                           "setQueueMaxSize failed!");
  }

  // if (!is_inner_) {
  //   for (auto iter : outputs_) {
  //     iter->markGraphOutput();
  //   }
  // }

  if (!is_external_stream_ && stream_ == nullptr) {
    stream_ = device::createStream(device_type_);
  }
  // TODO: 是否需要延迟到executor阶段？
  if (is_graph_node_share_stream_ &&
      parallel_type_ != base::kParallelTypePipeline) {
    for (auto node_wrapper : node_repository_) {
      node_wrapper->node_->setStream(stream_);
    }
  }

  // 没有生产者的为输入边
  for (auto edge_wrapper : edge_repository_) {
    if (edge_wrapper->producers_.empty()) {
      auto it = std::find(inputs_.begin(), inputs_.end(), edge_wrapper->edge_);
      if (it == inputs_.end()) {
        inputs_.emplace_back(edge_wrapper->edge_);
      }
    }
  }

  // 没有消费者的为输出边
  for (auto edge_wrapper : edge_repository_) {
    if (edge_wrapper->consumers_.empty()) {
      auto it =
          std::find(outputs_.begin(), outputs_.end(), edge_wrapper->edge_);
      if (it == outputs_.end()) {
        outputs_.emplace_back(edge_wrapper->edge_);
      }
    }
  }

  if (!is_inner_) {
    for (auto iter : outputs_) {
      // NNDEPLOY_LOGI("markGraphOutput: %s.\n", iter->getName().c_str());
      iter->markGraphOutput();
    }
  }

  // for (auto node_wrapper : node_repository_) {
  //   NNDEPLOY_CHECK_PARAM_NULL_RET_STATUS(node_wrapper->node_,
  //                                        "edge_repository_ node is null!");
  //   NNDEPLOY_LOGE("Node: %s\n", node_wrapper->node_->getName().c_str());
  //   NNDEPLOY_LOGE("Predecessors:\n");
  //   for (auto pred : node_wrapper->predecessors_) {
  //     NNDEPLOY_LOGE("  %s\n", pred->node_->getName().c_str());
  //   }
  //   NNDEPLOY_LOGE("Successors:\n");
  //   for (auto succ : node_wrapper->successors_) {
  //     NNDEPLOY_LOGE("  %s\n", succ->node_->getName().c_str());
  //   }
  // }
  // for (auto edge_wrapper : edge_repository_) {
  //   NNDEPLOY_CHECK_PARAM_NULL_RET_STATUS(edge_wrapper->edge_,
  //                                        "edge_repository_ edge is null!");
  //   if (edge_wrapper->producers_.empty() && edge_wrapper->consumers_.empty())
  //   {
  //     NNDEPLOY_LOGI("graph[%s] this edge[%s] is useless!\n", name_.c_str(),
  //                   edge_wrapper->edge_->getName().c_str());
  //   }
  //   NNDEPLOY_LOGE("Edge: %s\n", edge_wrapper->edge_->getName().c_str());
  //   NNDEPLOY_LOGE("Producers:\n");
  //   for (auto producer : edge_wrapper->producers_) {
  //     NNDEPLOY_LOGE("  %s\n", producer->node_->getName().c_str());
  //   }
  //   NNDEPLOY_LOGE("Consumers:\n");
  //   for (auto consumer : edge_wrapper->consumers_) {
  //     NNDEPLOY_LOGE("  %s\n", consumer->node_->getName().c_str());
  //   }
  // }

  return status;
}

base::Status Graph::executor() {
  // NNDEPLOY_LOGI("name: %s executor start.\n", name_.c_str());
  base::Status status = base::kStatusCodeOk;

  // NNDEPLOY_LOGI("###########################\n");
  // NNDEPLOY_LOGI("parallel_type_!\n");
  // NNDEPLOY_LOGI("###########################\n");
  // base::ParallelType parallel_type_ = parallel_type_;

  // NNDEPLOY_LOGI("##############\n");
  // NNDEPLOY_LOGI("create executor\n");
  // NNDEPLOY_LOGI("##############\n");
  if (parallel_type_ == base::kParallelTypeNone) {
    // NNDEPLOY_LOGE("parallel_type_ is None!\n");
    executor_ = std::make_shared<SequentialExecutor>();
  } else if (parallel_type_ == base::kParallelTypeSequential) {
    // NNDEPLOY_LOGE("parallel_type_ is Sequential!\n");
    executor_ = std::make_shared<SequentialExecutor>();
  } else if (parallel_type_ == base::kParallelTypeTask) {
    // NNDEPLOY_LOGE("parallel_type_ is Task!\n");
    executor_ = std::make_shared<ParallelTaskExecutor>();
  } else if (parallel_type_ == base::kParallelTypePipeline) {
    // NNDEPLOY_LOGE("parallel_type_ is Pipeline!\n");
    executor_ = std::make_shared<ParallelPipelineExecutor>();
  } else {
    NNDEPLOY_LOGE("parallel_type_ is invalid!\n");
    return base::kStatusCodeErrorInvalidValue;
  }
  NNDEPLOY_CHECK_PARAM_NULL_RET_STATUS(executor_, "Create executor failed!");

  executor_->setStream(stream_);

  // NNDEPLOY_LOGI("##############\n");
  // NNDEPLOY_LOGI("executor init\n");
  // NNDEPLOY_LOGI("1. Optimizer Graph V1!\n");
  // NNDEPLOY_LOGI("2. Device Verification Phase!\n");
  // NNDEPLOY_LOGI("3. Optimizer Graph V2!\n");
  // NNDEPLOY_LOGI("4. Memory Allocation Phase!\n");
  // NNDEPLOY_LOGI("5. Cost Calculations!\n");
  // NNDEPLOY_LOGI("##############\n");
  // TODO
  std::vector<NodeWrapper *> run_node_repository;
  for (auto node_wrapper : node_repository_) {
    bool has_input_or_output = false;
    for (auto edge_wrapper : edge_repository_) {
      if (std::find(edge_wrapper->producers_.begin(),
                    edge_wrapper->producers_.end(),
                    node_wrapper) != edge_wrapper->producers_.end() ||
          std::find(edge_wrapper->consumers_.begin(),
                    edge_wrapper->consumers_.end(),
                    node_wrapper) != edge_wrapper->consumers_.end()) {
        has_input_or_output = true;
        break;
      }
    }
    if (has_input_or_output) {
      run_node_repository.emplace_back(node_wrapper);
    }
  }
  run_node_repository_ = run_node_repository;
  status = executor_->init(edge_repository_, run_node_repository_);
  NNDEPLOY_RETURN_ON_NEQ(status, base::kStatusCodeOk, "executor init failed!");

  // NNDEPLOY_LOGI("name: %s executor start.\n", name_.c_str());
  return status;
}

Node *Graph::createNode4Py(const std::string &key, const std::string &name) {
  if (used_node_names_.find(name) != used_node_names_.end()) {
    NNDEPLOY_LOGE("node name[%s] is already used!\n", name.c_str());
    return nullptr;
  }
  std::string unique_name = name;
  if (unique_name.empty()) {
    unique_name = "node_" + base::getUniqueString();
  }
  Node *node = nndeploy::dag::createNode(key, unique_name);
  if (node == nullptr) {
    NNDEPLOY_LOGE("create node[%s] failed!\n", name.c_str());
    return nullptr;
  }
  // NNDEPLOY_LOGE("create node[%s, %p] success!\n", unique_name.c_str(), node);
  NodeWrapper *node_wrapper = new NodeWrapper();
  node_wrapper->is_external_ = true;
  node_wrapper->node_ = node;
  node_wrapper->name_ = unique_name;
  node_repository_.emplace_back(node_wrapper);
  used_node_names_.insert(unique_name);

  node->setGraph(this);
  return node;
}
Node *Graph::createNode4Py(const NodeDesc &desc) {
  const std::string &name = desc.getName();
  const std::string &node_key = desc.getKey();
  std::vector<std::string> input_names = desc.getInputs();
  std::vector<std::string> output_names = desc.getOutputs();
  if (used_node_names_.find(name) != used_node_names_.end()) {
    NNDEPLOY_LOGE("node name[%s] is already used!\n", name.c_str());
    return nullptr;
  }
  std::vector<Edge *> inputs;
  for (auto input_name : input_names) {
    Edge *input = getEdge(input_name);
    if (input == nullptr) {
      input = createEdge(input_name);
    }
    inputs.emplace_back(input);
  }
  std::vector<Edge *> outputs;
  for (auto output_name : output_names) {
    Edge *output = getEdge(output_name);
    if (output == nullptr) {
      output = createEdge(output_name);
    }
    outputs.emplace_back(output);
  }
  Node *node = nndeploy::dag::createNode(node_key, name, inputs, outputs);
  if (node == nullptr) {
    NNDEPLOY_LOGE("create node[%s] failed!\n", desc.getName().c_str());
    return nullptr;
  }
  NodeWrapper *node_wrapper = new NodeWrapper();
  node_wrapper->is_external_ = true;
  node_wrapper->node_ = node;
  node_wrapper->name_ = name;
  for (auto input : inputs) {
    EdgeWrapper *input_wrapper = findEdgeWrapper(edge_repository_, input);
    if (input_wrapper == nullptr) {
      input_wrapper = this->addEdge(input);
    }
    input_wrapper->consumers_.emplace_back(node_wrapper);
  }
  for (auto output : outputs) {
    EdgeWrapper *output_wrapper = findEdgeWrapper(edge_repository_, output);
    if (output_wrapper == nullptr) {
      output_wrapper = this->addEdge(output);
    }
    output_wrapper->producers_.emplace_back(node_wrapper);
  }

  node_repository_.emplace_back(node_wrapper);
  used_node_names_.insert(name);

  node->setGraph(this);

  return node;
}

EdgeWrapper *Graph::getEdgeWrapper(Edge *edge) {
  return findEdgeWrapper(edge_repository_, edge);
}

EdgeWrapper *Graph::getEdgeWrapper(const std::string &name) {
  for (auto edge_wrapper : edge_repository_) {
    if (edge_wrapper->name_ == name) {
      return edge_wrapper;
    }
  }
  return nullptr;
}

NodeWrapper *Graph::getNodeWrapper(Node *node) {
  return findNodeWrapper(node_repository_, node);
}

NodeWrapper *Graph::getNodeWrapper(const std::string &name) {
  return findNodeWrapper(node_repository_, name);
}

base::Status Graph::serialize(rapidjson::Value &json,
                              rapidjson::Document::AllocatorType &allocator) {
  base::Status status = base::kStatusCodeOk;
  status = Node::serialize(json, allocator);
  if (status != base::kStatusCodeOk) {
    NNDEPLOY_LOGE("serialize node failed\n");
    return status;
  }
  if (!is_inner_) {
    // 序列化其他布尔标志
    json.AddMember("is_time_profile_", is_time_profile_, allocator);
    json.AddMember("is_debug_", is_debug_, allocator);
    json.AddMember("is_external_stream_", is_external_stream_, allocator);
    json.AddMember("is_graph_node_share_stream_", is_graph_node_share_stream_,
                   allocator);
    json.AddMember("queue_max_size_", queue_max_size_, allocator);
    json.AddMember("is_loop_max_flag_", is_loop_max_flag_, allocator);
  }

  // if (!node_repository_.empty()) {
  //   rapidjson::Value node_repository_array(rapidjson::kArrayType);
  //   for (auto node_wrapper : node_repository_) {
  //     rapidjson::Value node_json(rapidjson::kObjectType);
  //     node_wrapper->node_->serialize(node_json, allocator);
  //     node_repository_array.PushBack(node_json, allocator);
  //   }
  //   json.AddMember("node_repository_", node_repository_array, allocator);
  // }

  return status;
}
std::string Graph::serialize() {
  std::string json_str;

  std::string graph_json_str;
  graph_json_str = Node::serialize();
  if (node_repository_.empty()) {
    json_str += graph_json_str;
    return json_str;
  }

  graph_json_str[graph_json_str.length() - 1] = ',';
  json_str += graph_json_str;

  json_str += "\"node_repository_\": [";
  std::string node_repository_str;
  for (auto node_wrapper : node_repository_) {
    std::string node_json_str = node_wrapper->node_->serialize();
    node_repository_str += node_json_str;
    if (node_wrapper == node_repository_.back()) {
      continue;
    }
    node_repository_str += ",";
  }
  json_str += node_repository_str;
  json_str += "]";

  json_str += "}";

  return json_str;
}
base::Status Graph::deserialize(rapidjson::Value &json) {
  base::Status status = Node::deserialize(json);
  if (status != base::kStatusCodeOk) {
    NNDEPLOY_LOGE("deserialize node failed\n");
    return status;
  }

  if (json.HasMember("is_external_stream_") &&
      json["is_external_stream_"].IsBool()) {
    is_external_stream_ = json["is_external_stream_"].GetBool();
  }

  if (json.HasMember("is_graph_node_share_stream_") &&
      json["is_graph_node_share_stream_"].IsBool()) {
    is_graph_node_share_stream_ = json["is_graph_node_share_stream_"].GetBool();
  }

  if (json.HasMember("queue_max_size_") && json["queue_max_size_"].IsInt()) {
    queue_max_size_ = json["queue_max_size_"].GetInt();
  }

  if (!is_inner_) {
    if (json.HasMember("inputs_") && json["inputs_"].IsArray()) {
      const rapidjson::Value &inputs = json["inputs_"];
      for (rapidjson::SizeType i = 0; i < inputs.Size(); i++) {
        if (inputs[i].IsObject()) {
          std::string input_name = inputs[i]["name_"].GetString();
          Edge *edge = this->getEdge(input_name);
          if (edge == nullptr) {
            edge = this->createEdge(input_name);
          }
          if (edge == nullptr) {
            NNDEPLOY_LOGE("create edge failed\n");
            return base::kStatusCodeErrorInvalidValue;
          }
          insertUnique(inputs_, edge);
        }
      }
    }
    if (json.HasMember("outputs_") && json["outputs_"].IsArray()) {
      const rapidjson::Value &outputs = json["outputs_"];
      for (rapidjson::SizeType i = 0; i < outputs.Size(); i++) {
        if (outputs[i].IsObject()) {
          std::string output_name = outputs[i]["name_"].GetString();
          Edge *edge = this->getEdge(output_name);
          if (edge == nullptr) {
            edge = this->createEdge(output_name);
          }
          if (edge == nullptr) {
            NNDEPLOY_LOGE("create edge failed\n");
            return base::kStatusCodeErrorInvalidValue;
          }
          insertUnique(outputs_, edge);
        }
      }
    }
  }

  // if (json.HasMember("node_repository_") &&
  //     json["node_repository_"].IsArray()) {
  //   const rapidjson::Value &nodes = json["node_repository_"];
  //   for (rapidjson::SizeType i = 0; i < nodes.Size(); i++) {
  //     if (nodes[i].IsObject()) {
  //       NodeDesc node_desc;
  //       rapidjson::Value &node_json = const_cast<rapidjson::Value
  //       &>(nodes[i]); status = node_desc.deserialize(node_json); if (status
  //       != base::kStatusCodeOk) {
  //         return status;
  //       }
  //       Node *node = this->createNode(node_desc);
  //       if (node == nullptr) {
  //         NNDEPLOY_LOGE("create node failed\n");
  //         return base::kStatusCodeErrorInvalidValue;
  //       }
  //       base::Status status = node->deserialize(node_json);
  //       if (status != base::kStatusCodeOk) {
  //         NNDEPLOY_LOGE("deserialize node failed\n");
  //         return status;
  //       }
  //     }
  //   }
  // }

  return base::kStatusCodeOk;
}

base::Status Graph::deserialize(const std::string &json_str) {
  base::Status status = Node::deserialize(json_str);
  if (status != base::kStatusCodeOk) {
    NNDEPLOY_LOGE("deserialize node failed\n");
    return status;
  }

  rapidjson::Document document;
  if (document.Parse(json_str.c_str()).HasParseError()) {
    NNDEPLOY_LOGE("parse json string failed\n");
    return base::kStatusCodeErrorInvalidParam;
  }
  rapidjson::Value &json = document;

  if (json.HasMember("node_repository_") &&
      json["node_repository_"].IsArray()) {
    const rapidjson::Value &nodes = json["node_repository_"];
    for (rapidjson::SizeType i = 0; i < nodes.Size(); i++) {
      if (nodes[i].IsObject()) {
        NodeDesc node_desc;
        rapidjson::Value &node_json = const_cast<rapidjson::Value &>(nodes[i]);
        rapidjson::StringBuffer buffer;
        rapidjson::Writer<rapidjson::StringBuffer> writer(buffer);
        node_json.Accept(writer);
        std::string node_json_str = buffer.GetString();
        status = node_desc.deserialize(node_json_str);
        if (status != base::kStatusCodeOk) {
          return status;
        }
        Node *node = nullptr;
        // TODO
        if (node_repository_.size() > i) {
          node = node_repository_[i]->node_;
          base::Status status = this->setNodeDesc(node, node_desc);
          if (status != base::kStatusCodeOk) {
            NNDEPLOY_LOGE("set node desc failed - node: %s (key: %s), desc key: %s, desc name: %s\n", 
                         node ? node->getName().c_str() : "null", 
                         node ? node->getKey().c_str() : "null", 
                         node_desc.getKey().c_str(), 
                         node_desc.getName().c_str());
            return status;
          }
        } else {
          node = this->createNode(node_desc);
          if (node == nullptr) {
            NNDEPLOY_LOGE("create node failed\n");
            return base::kStatusCodeErrorInvalidValue;
          }
        }
        base::Status status = node->deserialize(node_json_str);
        if (status != base::kStatusCodeOk) {
          NNDEPLOY_LOGE("deserialize node failed\n");
          return status;
        }
      }
    }
  }

  return status;
}

// // to json file
// base::Status Graph::loadJson(const std::string &path) {
//   return Node::deserialize(path);
// }
// // from json file
// base::Status Graph::saveJson(const std::string &path) {
//   return Node::serialize(path);
// }

REGISTER_NODE("nndeploy::dag::Graph", Graph);

std::map<std::string, createGraphFunc> &getGlobalGraphCreatorMap() {
  static std::once_flag once;
  static std::shared_ptr<std::map<std::string, createGraphFunc>> creators;
  std::call_once(once, []() {
    creators.reset(new std::map<std::string, createGraphFunc>);
  });
  return *creators;
}

Graph *createGraph(const std::string &name, base::InferenceType inference_type,
                   base::DeviceType device_type, Edge *input, Edge *output,
                   base::ModelType model_type, bool is_path,
                   std::vector<std::string> model_value) {
  Graph *temp = nullptr;
  auto &creater_map = getGlobalGraphCreatorMap();
  if (creater_map.count(name) > 0) {
    temp = creater_map[name](name, inference_type, device_type, input, output,
                             model_type, is_path, model_value);
  }
  return temp;
}

base::Status serialize(Graph *graph, rapidjson::Value &json,
                       rapidjson::Document::AllocatorType &allocator) {
  return graph->serialize(json, allocator);
}
std::string serialize(Graph *graph) { return graph->serialize(); }
base::Status saveFile(Graph *graph, const std::string &path) {
  return graph->saveFile(path);
}
// from json
Graph *deserialize(rapidjson::Value &json) {
  if (json.HasMember("is_graph_") && json["is_graph_"].IsBool()) {
    std::string key = json["key_"].GetString();
    std::string name = json["name_"].GetString();
    Graph *graph = (Graph *)createNode(key, name, {}, {});
    if (graph == nullptr) {
      NNDEPLOY_LOGE("create graph failed\n");
      return nullptr;
    }
    base::Status status = graph->deserialize(json);
    if (status != base::kStatusCodeOk) {
      NNDEPLOY_LOGE("deserialize graph failed\n");
      return nullptr;
    }
    return graph;
  }
  return nullptr;
}
Graph *deserialize(const std::string &json_str) {
  rapidjson::Document document;
  if (document.Parse(json_str.c_str()).HasParseError()) {
    NNDEPLOY_LOGE("parse json string failed\n");
    return nullptr;
  }
  rapidjson::Value &json = document;
  if (json.HasMember("is_graph_") && json["is_graph_"].IsBool()) {
    std::string key = json["key_"].GetString();
    std::string name = json["name_"].GetString();
    Graph *graph = (Graph *)createNode(key, name, {}, {});
    if (graph == nullptr) {
      NNDEPLOY_LOGE("create graph failed\n");
      return nullptr;
    }
    base::Status status = graph->deserialize(json_str);
    if (status != base::kStatusCodeOk) {
      NNDEPLOY_LOGE("deserialize graph failed\n");
      return nullptr;
    }
    return graph;
  }
  return nullptr;
}
Graph *loadFile(const std::string &path) {
  std::ifstream ifs(path);
  if (!ifs.is_open()) {
    NNDEPLOY_LOGE("open file %s failed\n", path.c_str());
    return nullptr;
  }
  std::string json_str;
  std::string line;
  while (std::getline(ifs, line)) {
    json_str += line;
  }
  return deserialize(json_str);
}

}  // namespace dag
}  // namespace nndeploy<|MERGE_RESOLUTION|>--- conflicted
+++ resolved
@@ -747,15 +747,12 @@
 
 bool Graph::getGraphNodeShareStream() { return is_graph_node_share_stream_; }
 
-<<<<<<< HEAD
-=======
 void Graph::setLoopMaxFlag(bool is_loop_max_flag) {
   is_loop_max_flag_ = is_loop_max_flag;
 }
 
 bool Graph::getLoopMaxFlag() { return is_loop_max_flag_; }
 
->>>>>>> d6360fad
 void Graph::setLoopCount(int loop_count) {
   for (auto node_wrapper : node_repository_) {
     node_wrapper->node_->setLoopCount(loop_count);
