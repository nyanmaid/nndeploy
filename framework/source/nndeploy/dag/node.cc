#include "nndeploy/dag/node.h"

#include "nndeploy/dag/graph.h"

namespace nndeploy {
namespace dag {

// to json
base::Status NodeDesc::serialize(
    rapidjson::Value &json, rapidjson::Document::AllocatorType &allocator) {
  // 写入节点名称
  json.AddMember("key_", rapidjson::Value(node_key_.c_str(), allocator),
                 allocator);
  json.AddMember("name_", rapidjson::Value(node_name_.c_str(), allocator),
                 allocator);
  // 写入输入
  rapidjson::Value inputs(rapidjson::kArrayType);
  for (const auto &input : inputs_) {
    rapidjson::Value input_obj(rapidjson::kObjectType);
    input_obj.AddMember("name_", rapidjson::Value(input.c_str(), allocator),
                        allocator);
    inputs.PushBack(input_obj, allocator);
  }
  json.AddMember("inputs_", inputs, allocator);

  // 写入输出
  rapidjson::Value outputs(rapidjson::kArrayType);
  for (const auto &output : outputs_) {
    rapidjson::Value output_obj(rapidjson::kObjectType);
    output_obj.AddMember("name_", rapidjson::Value(output.c_str(), allocator),
                         allocator);
    outputs.PushBack(output_obj, allocator);
  }
  json.AddMember("outputs_", outputs, allocator);
  return base::kStatusCodeOk;
}
std::string NodeDesc::serialize() {
  std::string json_str;
  rapidjson::Document doc;
  rapidjson::Value json(rapidjson::kObjectType);

  // 调用序列化函数
  base::Status status = this->serialize(json, doc.GetAllocator());
  if (status != base::kStatusCodeOk) {
    NNDEPLOY_LOGE("serialize failed with status: %d\n", int(status));
    return json_str;
  }

  // 检查文档是否为空
  if (json.ObjectEmpty()) {
    NNDEPLOY_LOGE("Serialized JSON object is empty\n");
    return json_str;
  }

  // 序列化为字符串
  rapidjson::StringBuffer buffer;
  rapidjson::Writer<rapidjson::StringBuffer> writer(buffer);
  if (!json.Accept(writer)) {
    NNDEPLOY_LOGE("Failed to write JSON to buffer\n");
    return json_str;
  }

  // 输出到流
  json_str = buffer.GetString();
  if (json_str.empty()) {
    NNDEPLOY_LOGE("Failed to write JSON string to stream\n");
  }

  return json_str;
}
base::Status NodeDesc::saveFile(const std::string &path) {
  std::ofstream ofs(path);
  if (!ofs.is_open()) {
    NNDEPLOY_LOGE("open file %s failed\n", path.c_str());
    return base::kStatusCodeErrorInvalidParam;
  }
  std::string json_str = this->serialize();
  // json_str美化
  std::string beautify_json_str = base::prettyJsonStr(json_str);
  ofs.write(beautify_json_str.c_str(), beautify_json_str.size());
  ofs.close();
  return base::kStatusCodeOk;
}
// from json
base::Status NodeDesc::deserialize(rapidjson::Value &json) {
  // 读取节点名称
  if (json.HasMember("key_") && json["key_"].IsString()) {
    node_key_ = json["key_"].GetString();
  }

  if (json.HasMember("name_") && json["name_"].IsString()) {
    node_name_ = json["name_"].GetString();
  }

  if (json.HasMember("inputs_") && json["inputs_"].IsArray()) {
    const rapidjson::Value &inputs = json["inputs_"];
    for (rapidjson::SizeType i = 0; i < inputs.Size(); i++) {
      if (inputs[i].IsObject() && inputs[i].HasMember("name_") &&
          inputs[i]["name_"].IsString()) {
        std::string input_name = inputs[i]["name_"].GetString();
        // NNDEPLOY_LOGI("input_name: %s\n", input_name.c_str());
        inputs_.push_back(input_name);
      } else {
        NNDEPLOY_LOGI("Invalid input format at index %d\n", i);
        // return base::kStatusCodeErrorInvalidValue;
      }
    }
  }

  if (json.HasMember("outputs_") && json["outputs_"].IsArray()) {
    const rapidjson::Value &outputs = json["outputs_"];
    for (rapidjson::SizeType i = 0; i < outputs.Size(); i++) {
      if (outputs[i].IsObject() && outputs[i].HasMember("name_") &&
          outputs[i]["name_"].IsString()) {
        std::string output_name = outputs[i]["name_"].GetString();
        // NNDEPLOY_LOGI("output_name: %s\n", output_name.c_str());
        outputs_.push_back(output_name);
      } else {
        NNDEPLOY_LOGI("node[%s] Invalid output format at index %d\n",
                      node_name_.c_str(), i);
        // return base::kStatusCodeErrorInvalidValue;
      }
    }
  }
  return base::kStatusCodeOk;
}
base::Status NodeDesc::deserialize(const std::string &json_str) {
  rapidjson::Document document;
  if (document.Parse(json_str.c_str()).HasParseError()) {
    NNDEPLOY_LOGE("parse json string failed\n");
    return base::kStatusCodeErrorInvalidParam;
  }
  rapidjson::Value &json = document;
  return this->deserialize(json);
}
base::Status NodeDesc::loadFile(const std::string &path) {
  std::ifstream ifs(path);
  if (!ifs.is_open()) {
    NNDEPLOY_LOGE("open file %s failed\n", path.c_str());
    return base::kStatusCodeErrorInvalidParam;
  }
  std::string json_str;
  std::string line;
  while (std::getline(ifs, line)) {
    json_str += line;
  }
  base::Status status = this->deserialize(json_str);
  if (status != base::kStatusCodeOk) {
    NNDEPLOY_LOGE("deserialize from file %s failed\n", path.c_str());
    return status;
  }
  ifs.close();
  return status;
}

Node::Node(const std::string &name) {
  if (name.empty()) {
    name_ = "node_" + base::getUniqueString();
  } else {
    name_ = name;
  }
  constructed_ = true;
}
Node::Node(const std::string &name, std::vector<Edge *> inputs,
           std::vector<Edge *> outputs) {
  if (name.empty()) {
    name_ = "node_" + base::getUniqueString();
  } else {
    name_ = name;
  }
  for (auto input : inputs) {
    for (auto output : outputs) {
      if (input == output) {
        NNDEPLOY_LOGW("Input edge[%s] is same as output edge[%s].\n",
                      input->getName().c_str(), output->getName().c_str());
      }
    }
  }
  device_type_ = device::getDefaultHostDeviceType();
  inputs_ = inputs;
  outputs_ = outputs;
  constructed_ = true;
}

Node::~Node() {
  // NNDEPLOY_LOGE("Node[%s]::~Node()\n", name_.c_str());
  if (initialized_ == true) {
    // NNDEPLOY_LOGE("Node[%s] deinit\n", name_.c_str());
    this->deinit();
  }
  external_param_.clear();
  inputs_.clear();
  outputs_.clear();
  for (auto output : internal_outputs_) {
    delete output.second;
  }
  internal_outputs_.clear();
  constructed_ = false;
  initialized_ = false;
  is_running_ = false;
  if (!is_external_stream_ && stream_ != nullptr) {
    device::destroyStream(stream_);
    stream_ = nullptr;
  }
  // NNDEPLOY_LOGE("Node[%s]::~Node()\n", name_.c_str());
}

void Node::setDynamicInput(bool is_dynamic_input) {
  is_dynamic_input_ = is_dynamic_input;
}
void Node::setDynamicOutput(bool is_dynamic_output) {
  is_dynamic_output_ = is_dynamic_output;
}
bool Node::isDynamicInput() { return is_dynamic_input_; }
bool Node::isDynamicOutput() { return is_dynamic_output_; }

void Node::setKey(const std::string &key) { key_ = key; }
std::string Node::getKey() { return key_; }
void Node::setName(const std::string &name) { name_ = name; }
std::string Node::getName() { return name_; }
void Node::setDeveloper(const std::string &developer) {
  developer_ = developer;
}
std::string Node::getDeveloper() { return developer_; }
void Node::setDesc(const std::string &desc) { desc_ = desc; }
std::string Node::getDesc() { return desc_; }
void Node::setSource(const std::string &source) { source_ = source; }
std::string Node::getSource() { return source_; }

std::vector<std::string> Node::getInputNames() {
  std::vector<std::string> input_names;
  for (auto input_type_info : input_type_info_) {
    input_names.push_back(input_type_info->getEdgeName());
  }
  return input_names;
}
std::vector<std::string> Node::getOutputNames() {
  std::vector<std::string> output_names;
  for (auto output_type_info : output_type_info_) {
    output_names.push_back(output_type_info->getEdgeName());
  }
  return output_names;
}
std::string Node::getInputName(int index) {
  return input_type_info_[index]->getEdgeName();
}
std::string Node::getOutputName(int index) {
  return output_type_info_[index]->getEdgeName();
}

base::Status Node::setInputName(const std::string &name, int index) {
  if (index < 0 || index >= input_type_info_.size()) {
    NNDEPLOY_LOGE("index is out of range.\n");
    return base::kStatusCodeErrorInvalidParam;
  }
  if (name.empty()) {
    NNDEPLOY_LOGE("name is empty.\n");
    return base::kStatusCodeErrorInvalidParam;
  }
  input_type_info_[index]->setEdgeName(name);
  return base::kStatusCodeOk;
}
base::Status Node::setOutputName(const std::string &name, int index) {
  if (index < 0 || index >= output_type_info_.size()) {
    NNDEPLOY_LOGE("index is out of range.\n");
    return base::kStatusCodeErrorInvalidParam;
  }
  if (name.empty()) {
    NNDEPLOY_LOGE("name is empty.\n");
    return base::kStatusCodeErrorInvalidParam;
  }
  output_type_info_[index]->setEdgeName(name);
  return base::kStatusCodeOk;
}
base::Status Node::setInputNames(const std::vector<std::string> &names) {
  if (names.empty()) {
    NNDEPLOY_LOGE("names is empty.\n");
    return base::kStatusCodeErrorInvalidParam;
  }
  if (names.size() > input_type_info_.size()) {
    NNDEPLOY_LOGE("names size is larger than input_type_info_ size.\n");
    return base::kStatusCodeErrorInvalidParam;
  }
  for (int i = 0; i < names.size(); i++) {
    if (names[i].empty()) {
      NNDEPLOY_LOGE("name is empty.\n");
      return base::kStatusCodeErrorInvalidParam;
    }
    input_type_info_[i]->setEdgeName(names[i]);
  }
  return base::kStatusCodeOk;
}
base::Status Node::setOutputNames(const std::vector<std::string> &names) {
  if (names.empty()) {
    NNDEPLOY_LOGE("names is empty.\n");
    return base::kStatusCodeErrorInvalidParam;
  }
  if (names.size() > output_type_info_.size()) {
    NNDEPLOY_LOGE("names size is larger than output_type_info_ size.\n");
    return base::kStatusCodeErrorInvalidParam;
  }
  for (int i = 0; i < names.size(); i++) {
    if (names[i].empty()) {
      NNDEPLOY_LOGE("name is empty.\n");
      return base::kStatusCodeErrorInvalidParam;
    }
    output_type_info_[i]->setEdgeName(names[i]);
  }
  return base::kStatusCodeOk;
}

base::Status Node::setGraph(Graph *graph) {
  graph_ = graph;
  return base::kStatusCodeOk;
}
Graph *Node::getGraph() { return graph_; }

base::Status Node::setDeviceType(base::DeviceType device_type) {
  device_type_ = device_type;
  return base::Status();
}
base::DeviceType Node::getDeviceType() { return device_type_; }

base::Status Node::setParam(base::Param *param) {
  if (param_ != nullptr) {
    return param->copyTo(param_.get());
  }
  return base::kStatusCodeErrorNullParam;
}
base::Status Node::setParamSharedPtr(std::shared_ptr<base::Param> param) {
  if (param_ != nullptr) {
    return param->copyTo(param_.get());
  } else {
    param_ = param;
    return base::kStatusCodeOk;
  }
}
base::Param *Node::getParam() { return param_.get(); }
std::shared_ptr<base::Param> Node::getParamSharedPtr() { return param_; }
base::Status Node::setExternalParam(
    const std::string &key, std::shared_ptr<base::Param> external_param) {
  external_param_[key] = external_param;
  return base::kStatusCodeOk;
}
std::shared_ptr<base::Param> Node::getExternalParam(const std::string &key) {
  return external_param_[key];
}

base::Status Node::setParam(const std::string &key, base::Any &any) {
  if (param_ != nullptr) {
    return param_->set(key, any);
  }
  return base::kStatusCodeOk;
}
base::Status Node::getParam(const std::string &key, base::Any &any) {
  if (param_ != nullptr) {
    return param_->get(key, any);
  }
  return base::kStatusCodeOk;
}

base::Status Node::setParam(const std::string &key, const std::string &value) {
  return base::kStatusCodeOk;
}

base::Status Node::setVersion(const std::string &version) {
  version_ = version;
  return base::kStatusCodeOk;
}
std::string Node::getVersion() { return version_; }

base::Status Node::setRequiredParams(
    const std::vector<std::string> &required_params) {
  required_params_ = required_params;
  return base::kStatusCodeOk;
}
base::Status Node::addRequiredParam(const std::string &required_param) {
  required_params_.emplace_back(required_param);
  return base::kStatusCodeOk;
}
base::Status Node::removeRequiredParam(const std::string &required_param) {
  auto it = std::find(required_params_.begin(), required_params_.end(),
                      required_param);
  if (it != required_params_.end()) {
    required_params_.erase(it);
  }
  return base::kStatusCodeOk;
}
base::Status Node::clearRequiredParams() {
  required_params_.clear();
  return base::kStatusCodeOk;
}
std::vector<std::string> Node::getRequiredParams() { return required_params_; }
<<<<<<< HEAD
=======

base::Status Node::setUiParams(const std::vector<std::string> &ui_params) {
  ui_params_ = ui_params;
  return base::kStatusCodeOk;
}
base::Status Node::addUiParam(const std::string &ui_param) {
  ui_params_.emplace_back(ui_param);
  return base::kStatusCodeOk;
}
base::Status Node::removeUiParam(const std::string &ui_param) {
  auto it = std::find(ui_params_.begin(), ui_params_.end(), ui_param);
  if (it != ui_params_.end()) {
    ui_params_.erase(it);
  }
  return base::kStatusCodeOk;
}
base::Status Node::clearUiParams() {
  ui_params_.clear();
  return base::kStatusCodeOk;
}
std::vector<std::string> Node::getUiParams() { return ui_params_; }
>>>>>>> 27c49a1c

base::Status Node::setInput(Edge *input, int index) {
  if (input == nullptr) {
    NNDEPLOY_LOGE("input is nullptr.\n");
    return base::kStatusCodeErrorNullParam;
  }
  if (index == -1) {
    inputs_.emplace_back(input);
  } else {
    if (index >= inputs_.size()) {
      NNDEPLOY_LOGE("index is out of range.\n");
      return base::kStatusCodeErrorInvalidParam;
    }
    inputs_[index] = input;
  }
  return base::kStatusCodeOk;
}
base::Status Node::setOutput(Edge *output, int index) {
  if (output == nullptr) {
    NNDEPLOY_LOGE("output is nullptr.\n");
    return base::kStatusCodeErrorNullParam;
  }
  if (index == -1) {
    outputs_.emplace_back(output);
  } else {
    if (index >= outputs_.size()) {
      NNDEPLOY_LOGE("index is out of range.\n");
      return base::kStatusCodeErrorInvalidParam;
    }
    outputs_[index] = output;
  }
  return base::kStatusCodeOk;
}

base::Status Node::setInputs(std::vector<Edge *> inputs) {
  // if (inputs.empty()) {
  //   NNDEPLOY_LOGE("inputs is empty.\n");
  //   return base::kStatusCodeErrorNullParam;
  // }
  // if (!inputs_.empty()) {
  //   NNDEPLOY_LOGE("inputs_ must be empty.\n");
  //   return base::kStatusCodeErrorInvalidParam;
  // }
  inputs_ = inputs;
  return base::kStatusCodeOk;
}
base::Status Node::setOutputs(std::vector<Edge *> outputs) {
  // if (outputs.empty()) {
  //   NNDEPLOY_LOGE("outputs is empty.\n");
  //   return base::kStatusCodeErrorNullParam;
  // }
  // if (!outputs_.empty()) {
  //   NNDEPLOY_LOGE("outputs_ must be empty.\n");
  //   return base::kStatusCodeErrorInvalidParam;
  // }
  outputs_ = outputs;
  return base::kStatusCodeOk;
}

base::Status Node::setInputSharedPtr(std::shared_ptr<Edge> input, int index) {
  if (input == nullptr) {
    NNDEPLOY_LOGE("input is nullptr.\n");
    return base::kStatusCodeErrorNullParam;
  }
  if (index == -1) {
    inputs_.emplace_back(input.get());
  } else {
    if (index >= inputs_.size()) {
      NNDEPLOY_LOGE("index is out of range.\n");
      return base::kStatusCodeErrorInvalidParam;
    }
    inputs_[index] = input.get();
  }
  return base::kStatusCodeOk;
}
base::Status Node::setOutputSharedPtr(std::shared_ptr<Edge> output, int index) {
  if (output == nullptr) {
    NNDEPLOY_LOGE("output is nullptr.\n");
    return base::kStatusCodeErrorNullParam;
  }
  if (index == -1) {
    outputs_.emplace_back(output.get());
  } else {
    if (index >= outputs_.size()) {
      NNDEPLOY_LOGE("index is out of range.\n");
      return base::kStatusCodeErrorInvalidParam;
    }
    outputs_[index] = output.get();
  }
  return base::kStatusCodeOk;
}
base::Status Node::setInputsSharedPtr(
    std::vector<std::shared_ptr<Edge>> inputs) {
  inputs_.clear();
  for (auto input : inputs) {
    inputs_.emplace_back(input.get());
  }
  return base::kStatusCodeOk;
}
base::Status Node::setOutputsSharedPtr(
    std::vector<std::shared_ptr<Edge>> outputs) {
  outputs_.clear();
  for (auto output : outputs) {
    outputs_.emplace_back(output.get());
  }
  return base::kStatusCodeOk;
}

Edge *Node::getInput(int index) {
  if (inputs_.size() > index) {
    return inputs_[index];
  }
  return nullptr;
}
Edge *Node::getOutput(int index) {
  if (outputs_.size() > index) {
    return outputs_[index];
  }
  return nullptr;
}

std::vector<Edge *> Node::getAllInput() { return inputs_; }
std::vector<Edge *> Node::getAllOutput() { return outputs_; }

// 如果outputs_中存在name相同的edge，则覆盖，否则添加
Edge *Node::createInternalOutputEdge(const std::string &name) {
  if (internal_outputs_.find(name) != internal_outputs_.end()) {
    return internal_outputs_[name];
  } else {
    Edge *edge = new Edge(name);
    internal_outputs_[name] = edge;
    bool is_exist = false;
    for (int i = 0; i < outputs_.size(); i++) {
      if (outputs_[i]->getName() == name) {
        is_exist = true;
        outputs_[i] = edge;
        break;
      }
    }
    if (!is_exist) {
      outputs_.emplace_back(edge);
    }
    return edge;
  }
}

bool Node::getConstructed() { return constructed_; }

base::Status Node::setParallelType(const base::ParallelType &paralle_type) {
  if (paralle_type == base::kParallelTypeNone) {
    parallel_type_ = paralle_type;
    return base::kStatusCodeOk;
  }
  if (parallel_type_set_ == false) {
    parallel_type_ = paralle_type;
    parallel_type_set_ = true;
  } else {
    NNDEPLOY_LOGE("parallel_type_ is already set.\n");
  }
  return base::kStatusCodeOk;
}
base::ParallelType Node::getParallelType() { return parallel_type_; }

void Node::setInnerFlag(bool flag) { is_inner_ = flag; }

void Node::setInitializedFlag(bool flag) {
  // initialized_ = flag;
  if (is_debug_) {
    if (initialized_ == false && flag == true) {
      NNDEPLOY_LOGE("%s init finish.\n", name_.c_str());
    } else if (initialized_ == true && flag == false) {
      NNDEPLOY_LOGE("%s deinit.\n", name_.c_str());
    } else if (initialized_ == false && flag == false) {
      NNDEPLOY_LOGE("%s init start.\n", name_.c_str());
    } else {  // initialized_ = true && flag == true
      NNDEPLOY_LOGE("%s double call setInitializedFlag.\n", name_.c_str());
    }
  }
  if (is_time_profile_) {
    if (initialized_ == false && flag == true) {
      NNDEPLOY_TIME_POINT_END(name_ + " init()");
    } else if (initialized_ == true && flag == false) {
      ;
    } else if (initialized_ == false && flag == false) {
      NNDEPLOY_TIME_POINT_START(name_ + " init()");
    } else {  // initialized_ = true && flag == true
      ;
    }
  }
  initialized_ = flag;
}
bool Node::getInitialized() { return initialized_; }

void Node::setTimeProfileFlag(bool flag) { is_time_profile_ = flag; }
bool Node::getTimeProfileFlag() { return is_time_profile_; }

void Node::setDebugFlag(bool flag) { is_debug_ = flag; }
bool Node::getDebugFlag() { return is_debug_; }

void Node::setTraceFlag(bool flag) { is_trace_ = flag; }
bool Node::getTraceFlag() { return is_trace_; }

void Node::setGraphFlag(bool flag) { is_graph_ = flag; }
bool Node::getGraphFlag() { return is_graph_; }

void Node::setNodeType(NodeType node_type) { node_type_ = node_type; }
NodeType Node::getNodeType() { return node_type_; }

void Node::setIoType(IOType io_type) { io_type_ = io_type; }
IOType Node::getIoType() { return io_type_; }

void Node::setLoopCount(int loop_count) {
  if (loop_count > 0) {
    loop_count_ = loop_count;
  }
}
int Node::getLoopCount() {
  if (loop_count_ <= 0) {
    return 1;
  }
  return loop_count_;
}

void Node::setRunningFlag(bool flag) {
  if (flag) {
    run_size_++;
  } else if (flag == false && is_running_) {
    completed_size_++;
  }
  is_running_ = flag;
  if (is_time_profile_) {
    if (is_running_) {
      NNDEPLOY_TIME_POINT_START(name_ + " run()");
    } else {
      NNDEPLOY_TIME_POINT_END(name_ + " run()");
    }
  }
  if (is_debug_) {
    if (is_running_) {
      NNDEPLOY_LOGE("%s run start.\n", name_.c_str());
    } else {
      NNDEPLOY_LOGE("%s run end.\n", name_.c_str());
    }
  }
}
bool Node::isRunning() { return is_running_; }
size_t Node::getRunSize() { return run_size_; }
size_t Node::getCompletedSize() { return completed_size_; }
std::shared_ptr<RunStatus> Node::getRunStatus() {
  float cost_time = -1.0f;
  float average_time = -1.0f;
  float init_time = -1.0f;
  if (is_time_profile_) {
    cost_time = NNDEPLOY_TIME_PROFILER_GET_COST_TIME(name_ + " run()");
    average_time = NNDEPLOY_TIME_PROFILER_GET_AVERAGE_TIME(name_ + " run()");
    init_time = NNDEPLOY_TIME_PROFILER_GET_COST_TIME(name_ + " init()");
  }
  if (graph_ != nullptr) {
    return std::make_shared<RunStatus>(name_, is_running_, graph_->getRunSize(),
                                       run_size_, completed_size_, cost_time,
                                       average_time, init_time);
  } else {
    return std::make_shared<RunStatus>(name_, is_running_, run_size_, run_size_,
                                       completed_size_, cost_time, average_time,
                                       init_time);
  }
}

void Node::setStream(device::Stream *stream) {
  if (stream_ != nullptr) {
    device::destroyStream(stream_);
  }
  stream_ = stream;
  is_external_stream_ = true;
}
device::Stream *Node::getStream() { return stream_; }

base::Status Node::setInputTypeInfo(
    std::shared_ptr<EdgeTypeInfo> input_type_info, std::string desc) {
  input_type_info->setEdgeName(desc);
  input_type_info_.push_back(input_type_info);
  return base::Status::Ok();
}
std::vector<std::shared_ptr<EdgeTypeInfo>> Node::getInputTypeInfo() {
  return input_type_info_;
}

base::Status Node::setOutputTypeInfo(
    std::shared_ptr<EdgeTypeInfo> output_type_info, std::string desc) {
  output_type_info->setEdgeName(desc);
  output_type_info_.push_back(output_type_info);
  return base::Status::Ok();
}
std::vector<std::shared_ptr<EdgeTypeInfo>> Node::getOutputTypeInfo() {
  return output_type_info_;
}

base::Status Node::defaultParam() { return base::kStatusCodeOk; }

base::Status Node::init() {
  if (!is_external_stream_ && stream_ == nullptr) {
    stream_ = device::createStream(device_type_);
  }
  stop_ = false;
  setInitializedFlag(true);
  return base::kStatusCodeOk;
}
base::Status Node::deinit() {
  stop_ = false;
  setInitializedFlag(false);
  return base::kStatusCodeOk;
}

int64_t Node::getMemorySize() {
  NNDEPLOY_LOGI("this api is not implemented.\n");
  return -1;
}
base::Status Node::setMemory(device::Buffer *buffer) {
  NNDEPLOY_LOGI("this api is not implemented.\n");
  return base::kStatusCodeOk;
}

base::EdgeUpdateFlag Node::updateInput() {
  base::EdgeUpdateFlag flag = base::kEdgeUpdateFlagComplete;
  for (auto input : inputs_) {
    flag = input->update(this);
    if (flag != base::kEdgeUpdateFlagComplete) {
      // NNDEPLOY_LOGI("node[%s] updateInput() flag: %s\n", name_.c_str(),
      //               base::edgeUpdateFlagToString(flag).c_str());
      break;
    }
  }
  return flag;
}

bool Node::synchronize() { return true; }

// bool Node::interrupt() {
//   stop_ = true;
//   return true;
// }

// bool Node::checkInterruptStatus() { return stop_; }

bool Node::interrupt() {
  bool first = !stop_.exchange(true, std::memory_order_acq_rel);
  return true;
}

bool Node::checkInterruptStatus() {
  return stop_.load(std::memory_order_acquire);
}

void Node::clearInterrupt() { stop_.store(false, std::memory_order_release); }

std::vector<Edge *> Node::forward(std::vector<Edge *> inputs) {
  if (stop_ == true) {
    return std::vector<Edge *>();
  }
  // init
  if (initialized_ == false && is_trace_ == false) {
    // NNDEPLOY_LOGE("node: %s init.\n", name_.c_str());
    this->setInitializedFlag(false);
    this->init();
    this->setInitializedFlag(true);
  }
  // check
  if (!this->checkInputs(inputs)) {
    return std::vector<Edge *>();
  }
  bool is_inputs_changed = this->isInputsChanged(inputs);
  if (!inputs.empty()) {
    this->setInputs(inputs);
  }
  std::vector<std::string> real_outputs_name = this->getRealOutputsName();
  std::vector<Edge *> outputs;
  for (auto name : real_outputs_name) {
    // NNDEPLOY_LOGI("real_outputs_name: %s\n", name.c_str());
    Edge *edge = nullptr;
    if (graph_ != nullptr) {
      edge = graph_->getEdge(name);
      if (edge != nullptr) {
        outputs.push_back(edge);
      }
    }
    if (edge == nullptr) {
      edge = this->createInternalOutputEdge(name);
      if (edge != nullptr) {
        outputs.push_back(edge);
      } else {
        NNDEPLOY_LOGE("createInternalOutputEdge failed.\n");
        return std::vector<Edge *>();
      }
    }
  }
  if (!outputs.empty()) {
    this->setOutputs(outputs);
  }
  if (graph_ != nullptr) {
    base::Status status = graph_->updateNodeIO(this, inputs, outputs);
    if (status != base::kStatusCodeOk) {
      NNDEPLOY_LOGE("graph_->updateNodeIO failed.\n");
      return std::vector<Edge *>();
    }
  }
  if (!is_inputs_changed && is_trace_) {
    return outputs;
  } else {
    base::Status status = this->run();
    if (status != base::kStatusCodeOk) {
      NNDEPLOY_LOGE("this->run() failed.\n");
      return std::vector<Edge *>();
    }
    return outputs;
  }
}

std::vector<Edge *> Node::operator()(std::vector<Edge *> inputs) {
  return this->forward(inputs);
}

std::vector<Edge *> Node::forward() {
  return this->forward(std::vector<Edge *>());
}
std::vector<Edge *> Node::operator()() { return this->forward(); }
std::vector<Edge *> Node::forward(Edge *input) {
  return this->forward(std::vector<Edge *>({input}));
}
std::vector<Edge *> Node::operator()(Edge *input) {
  return this->forward(input);
}

bool Node::checkInputs(std::vector<Edge *> &inputs) {
#if 0
  if (input_type_info_.empty()) {
    return true;
  }
  if (inputs.size() == input_type_info_.size() ) {
    for (size_t i = 0; i < inputs.size(); i++) {
      if (inputs[i]->getTypeInfo() != *(input_type_info_[i])) {
        return false;
      }
    }
    return true;
  }
  NNDEPLOY_LOGE("inputs.size()[%d] != input_type_info_.size()[%d]\n",
                inputs.size(), input_type_info_.size());
  return false;
#endif
  return true;
}
bool Node::checkOutputs(std::vector<std::string> &outputs_name) {
#if 0
  if (output_type_info_.empty()) {
    return true;
  }
  if (outputs_name.size() == output_type_info_.size() ) {
    return true;
  }
  NNDEPLOY_LOGE("outputs_name.size()[%d] != output_type_info_.size()[%d]\n",
                outputs_name.size(), output_type_info_.size());
  return false;
#endif
  return true;
}
bool Node::checkOutputs(std::vector<Edge *> &outputs) {
#if 0
  if (output_type_info_.empty()) {
    return true;
  }
  if (outputs.size() == output_type_info_.size() ) {
    for (size_t i = 0; i < outputs.size(); i++) {
      if (outputs[i]->getTypeInfo() != *(output_type_info_[i])) {
        return false;
      }
    }
    return true;
  }
  NNDEPLOY_LOGE("outputs.size()[%d] != output_type_info_.size()[%d]\n",
                outputs.size(), output_type_info_.size());
  return false;
#endif
  return true;
}

bool Node::isInputsChanged(std::vector<Edge *> inputs) {
  if (inputs_.empty()) {
    return false;
  }
  if (inputs.size() != inputs_.size()) {
    return true;
  }
  for (size_t i = 0; i < inputs.size(); i++) {
    if (inputs[i] != inputs_[i]) {
      return true;
    }
  }
  return false;
}

std::vector<std::string> Node::getRealOutputsName() {
  std::vector<std::string> real_outputs_name;
  if (!outputs_.empty()) {
    for (int i = 0; i < outputs_.size(); i++) {
      real_outputs_name.push_back(outputs_[i]->getName());
    }
  } else {
    for (int i = 0; i < output_type_info_.size(); i++) {
      std::string output_name = output_type_info_[i]->getEdgeName();
      if (output_name.empty()) {
        output_name = name_ + "_" + "output_" + std::to_string(i) + "_" +
                      output_type_info_[i]->getTypeName();
      }
      real_outputs_name.push_back(output_name);
    }
  }
  return real_outputs_name;
}

/**
 * @brief
 *
 * @param stream
 * @return base::Status
 * @note
 * key_: nndeploy::infer::Infer
 * name_: yolo_infer
 * device_type_: kDeviceTypeCpu:0
 * is_external_stream_: false
 * inputs_: [images]
 * outputs_: [output0]
 * is_inner_: false
 * parallel_type_: kParallelTypeSequential
 * is_time_profile_: false
 * is_debug_: false
 * is_graph_: false
 * node_type_: kNodeTypeIntermediate
 * op_param_: {
 *   "inference_type_": "kInferenceTypeNone",
 *   "model_type_": "kModelTypeOnnx",
 *   "is_path_": true,
 *   "model_value_": ["yolo.onnx"],
 *   "input_num_": 1,
 *   "input_name_": ["input"],
 *   "input_shape_": [[1, 3, 224, 224]],
 *   "output_num_": 1,
 *   "output_name_": ["output"],
 *   "encrypt_type_": "kEncryptTypeNone",
 *   "license_": "",
 *   "device_type_": "kDeviceTypeCpu",
 *   "num_thread_": 1,
 *   "gpu_tune_kernel_": 1,
 *   "share_memory_mode_": "kShareMemoryTypeNoShare",
 *   "precision_type_": "kPrecisionTypeFp32",
 *   "power_type_": "kPowerTypeNormal",
 *   "is_dynamic_shape_": false,
 *   "parallel_type_": "kParallelTypeSequential",
 *   "worker_num_": 4
 * }
 */
base::Status Node::serialize(rapidjson::Value &json,
                             rapidjson::Document::AllocatorType &allocator) {
  // 写入节点名称
  json.AddMember("key_", rapidjson::Value(key_.c_str(), allocator), allocator);
  std::string name = name_;
  // if (name.empty()) {
  //   NNDEPLOY_LOGI("name is empty, use key_ to generate name.\n");
  //   std::string tmp_key = key_;
  //   size_t pos = tmp_key.rfind("::");
  //   while (pos != std::string::npos) {
  //     tmp_key = tmp_key.substr(pos + 2);
  //     pos = tmp_key.rfind("::");
  //   }
  //   pos = tmp_key.rfind(".");
  //   while (pos != std::string::npos) {
  //     tmp_key = tmp_key.substr(pos + 1);
  //     pos = tmp_key.rfind(".");
  //   }
  //   name = tmp_key;
  // }
  json.AddMember("name_", rapidjson::Value(name.c_str(), allocator), allocator);
  json.AddMember("developer_", rapidjson::Value(developer_.c_str(), allocator),
                 allocator);
  json.AddMember("source_", rapidjson::Value(source_.c_str(), allocator),
                 allocator);
  json.AddMember("desc_", rapidjson::Value(desc_.c_str(), allocator),
                 allocator);
  // 写入设备类型
  std::string device_type_str = base::deviceTypeToString(device_type_);
  json.AddMember("device_type_",
                 rapidjson::Value(device_type_str.c_str(), allocator),
                 allocator);

  json.AddMember("version_", rapidjson::Value(version_.c_str(), allocator),
                 allocator);
  rapidjson::Value required_params(rapidjson::kArrayType);
  for (auto &required_param : required_params_) {
    required_params.PushBack(
        rapidjson::Value(required_param.c_str(), allocator), allocator);
  }
  json.AddMember("required_params_", required_params, allocator);
  rapidjson::Value ui_params(rapidjson::kArrayType);
  for (auto &ui_param : ui_params_) {
    ui_params.PushBack(rapidjson::Value(ui_param.c_str(), allocator), allocator);
  }
  json.AddMember("ui_params_", ui_params, allocator);

  // json.AddMember("is_external_stream_", is_external_stream_, allocator);

  // 写入输入
  json.AddMember("is_dynamic_input_", is_dynamic_input_, allocator);
  rapidjson::Value inputs(rapidjson::kArrayType);
  if (inputs_.empty()) {
    for (size_t i = 0; i < input_type_info_.size(); i++) {
      rapidjson::Value input_obj(rapidjson::kObjectType);
      // input_obj.AddMember("name_",
      // rapidjson::Value(input_type_info_[i]->getEdgeName().c_str(),
      // allocator), allocator);
      input_obj.AddMember(
          "type_",
          rapidjson::Value(input_type_info_[i]->getTypeName().c_str(),
                           allocator),
          allocator);
      std::string desc = input_type_info_[i]->getEdgeName();
      if (desc.empty()) {
        desc = std::string("input_") + std::to_string(i);
      }
      input_obj.AddMember("desc_", rapidjson::Value(desc.c_str(), allocator),
                          allocator);
      inputs.PushBack(input_obj, allocator);
    }
  } else {
    for (size_t i = 0; i < inputs_.size(); i++) {
      rapidjson::Value input_obj(rapidjson::kObjectType);
      input_obj.AddMember(
          "name_", rapidjson::Value(inputs_[i]->getName().c_str(), allocator),
          allocator);
      std::string desc = "";
      if (input_type_info_.size() > i) {
        input_obj.AddMember(
            "type_",
            rapidjson::Value(input_type_info_[i]->getTypeName().c_str(),
                             allocator),
            allocator);
        desc = input_type_info_[i]->getEdgeName();
      } else if (inputs_[i]->getTypeInfo() != nullptr) {
        // NNDEPLOY_LOGI("inputs_[i]->getTypeInfo()->getTypeName(): %s\n",
        //              inputs_[i]->getTypeInfo()->getTypeName().c_str());
        input_obj.AddMember(
            "type_",
            rapidjson::Value(inputs_[i]->getTypeInfo()->getTypeName().c_str(),
                             allocator),
            allocator);
        desc = inputs_[i]->getTypeInfo()->getEdgeName();
      } else {
        input_obj.AddMember("type_", rapidjson::Value("NotSet", allocator),
                            allocator);
      }
      if (desc.empty()) {
        desc = std::string("input_") + std::to_string(i);
      }
      input_obj.AddMember("desc_", rapidjson::Value(desc.c_str(), allocator),
                          allocator);
      inputs.PushBack(input_obj, allocator);
    }
  }
  json.AddMember("inputs_", inputs, allocator);

  // 写入输出
  json.AddMember("is_dynamic_output_", is_dynamic_output_, allocator);
  rapidjson::Value outputs(rapidjson::kArrayType);
  if (outputs_.empty()) {
    for (size_t i = 0; i < output_type_info_.size(); i++) {
      rapidjson::Value output_obj(rapidjson::kObjectType);
      output_obj.AddMember(
          "type_",
          rapidjson::Value(output_type_info_[i]->getTypeName().c_str(),
                           allocator),
          allocator);
      std::string desc = output_type_info_[i]->getEdgeName();
      if (desc.empty()) {
        desc = std::string("output_") + std::to_string(i);
      }
      output_obj.AddMember("desc_", rapidjson::Value(desc.c_str(), allocator),
                           allocator);
      outputs.PushBack(output_obj, allocator);
    }
  } else {
    for (size_t i = 0; i < outputs_.size(); i++) {
      rapidjson::Value output_obj(rapidjson::kObjectType);
      output_obj.AddMember(
          "name_", rapidjson::Value(outputs_[i]->getName().c_str(), allocator),
          allocator);
      std::string desc = "";
      if (output_type_info_.size() > i) {
        output_obj.AddMember(
            "type_",
            rapidjson::Value(output_type_info_[i]->getTypeName().c_str(),
                             allocator),
            allocator);
        desc = output_type_info_[i]->getEdgeName();
      } else if (outputs_[i]->getTypeInfo() != nullptr) {
        // NNDEPLOY_LOGI("outputs_[i]->getTypeInfo()->getTypeName(): %s\n",
        //              outputs_[i]->getTypeInfo()->getTypeName().c_str());
        output_obj.AddMember(
            "type_",
            rapidjson::Value(outputs_[i]->getTypeInfo()->getTypeName().c_str(),
                             allocator),
            allocator);
        desc = outputs_[i]->getTypeInfo()->getEdgeName();
      } else {
        output_obj.AddMember("type_", rapidjson::Value("NotSet", allocator),
                             allocator);
      }
      if (desc.empty()) {
        desc = std::string("output_") + std::to_string(i);
      }
      output_obj.AddMember("desc_", rapidjson::Value(desc.c_str(), allocator),
                           allocator);
      outputs.PushBack(output_obj, allocator);
    }
  }
  json.AddMember("outputs_", outputs, allocator);

  // 序列化并行类型
  if (is_graph_) {
    std::string parallel_type_str = base::parallelTypeToString(parallel_type_);
    json.AddMember("is_graph_", is_graph_, allocator);
    json.AddMember("parallel_type_",
                   rapidjson::Value(parallel_type_str.c_str(), allocator),
                   allocator);
    json.AddMember("is_inner_", is_inner_, allocator);
  }

  // 写入节点类型
  std::string node_type_str = nodeTypeToString(node_type_);
  json.AddMember("node_type_",
                 rapidjson::Value(node_type_str.c_str(), allocator), allocator);
  if (node_type_ == NodeType::kNodeTypeInput || node_type_ == NodeType::kNodeTypeOutput) {
    std::string io_type_str = ioTypeToString(io_type_);
    json.AddMember("io_type_", rapidjson::Value(io_type_str.c_str(), allocator),
                   allocator);
  }

  // 写入参数
  if (param_ != nullptr) {
    rapidjson::Value param_json(rapidjson::kObjectType);
    param_->serialize(param_json, allocator);
    json.AddMember("param_", param_json, allocator);
  }

  return base::kStatusCodeOk;
}
std::string Node::serialize() {
  std::string json_str;
  rapidjson::Document doc;
  rapidjson::Value json(rapidjson::kObjectType);

  // 调用序列化函数
  base::Status status = this->serialize(json, doc.GetAllocator());
  if (status != base::kStatusCodeOk) {
    NNDEPLOY_LOGE("serialize failed with status: %d\n", int(status));
    return json_str;
  }

  // 检查文档是否为空
  if (json.ObjectEmpty()) {
    NNDEPLOY_LOGE("Serialized JSON object is empty\n");
    return json_str;
  }

  // 序列化为字符串
  rapidjson::StringBuffer buffer;
  rapidjson::Writer<rapidjson::StringBuffer> writer(buffer);
  if (!json.Accept(writer)) {
    NNDEPLOY_LOGE("Failed to write JSON to buffer\n");
    return json_str;
  }

  // 输出到流
  json_str = buffer.GetString();
  if (json_str.empty()) {
    NNDEPLOY_LOGE("Failed to write JSON string to stream\n");
    return json_str;
  }
  return json_str;
}
base::Status Node::saveFile(const std::string &path) {
  std::ofstream ofs(path);
  if (!ofs.is_open()) {
    NNDEPLOY_LOGE("open file %s failed\n", path.c_str());
    return base::kStatusCodeErrorInvalidParam;
  }
  std::string json_str = this->serialize();
  // json_str美化
  std::string beautify_json_str = base::prettyJsonStr(json_str);
  ofs.write(beautify_json_str.c_str(), beautify_json_str.size());
  ofs.close();
  return base::kStatusCodeOk;
}
// from json
base::Status Node::deserialize(rapidjson::Value &json) {
  // 读取节点名称
  if (json.HasMember("key_") && json["key_"].IsString()) {
    key_ = json["key_"].GetString();
  }

  if (json.HasMember("name_") && json["name_"].IsString()) {
    name_ = json["name_"].GetString();
  }

  if (json.HasMember("developer_") && json["developer_"].IsString()) {
    developer_ = json["developer_"].GetString();
  }

  if (json.HasMember("source_") && json["source_"].IsString()) {
    source_ = json["source_"].GetString();
  }

  if (json.HasMember("desc_") && json["desc_"].IsString()) {
    desc_ = json["desc_"].GetString();
  }

  // 读取设备类型
  if (json.HasMember("device_type_") && json["device_type_"].IsString()) {
    device_type_ = base::stringToDeviceType(json["device_type_"].GetString());
  }

  if (json.HasMember("version_") && json["version_"].IsString()) {
    version_ = json["version_"].GetString();
  }

  if (json.HasMember("required_params_") &&
      json["required_params_"].IsArray()) {
    required_params_.clear();
    auto &required_params_array = json["required_params_"];
    for (int i = 0; i < required_params_array.Size(); i++) {
      if (required_params_array[i].IsString()) {
        required_params_.emplace_back(required_params_array[i].GetString());
      }
    }
  }
  if (json.HasMember("ui_params_") &&
      json["ui_params_"].IsArray()) {
    ui_params_.clear();
    auto &ui_params_array = json["ui_params_"];
    for (int i = 0; i < ui_params_array.Size(); i++) {
      if (ui_params_array[i].IsString()) {
        ui_params_.emplace_back(ui_params_array[i].GetString());
      }
    }
  }

  if (json.HasMember("is_external_stream_") &&
      json["is_external_stream_"].IsBool()) {
    is_external_stream_ = json["is_external_stream_"].GetBool();
  }

  if (json.HasMember("is_graph_") && json["is_graph_"].IsBool()) {
    is_graph_ = json["is_graph_"].GetBool();
  }

  // 读取并行类型
  if (json.HasMember("parallel_type_") && json["parallel_type_"].IsString()) {
    parallel_type_ =
        base::stringToParallelType(json["parallel_type_"].GetString());
  }

  // 读取布尔标志
  if (json.HasMember("is_inner_") && json["is_inner_"].IsBool()) {
    is_inner_ = json["is_inner_"].GetBool();
  }

  if (json.HasMember("is_time_profile_") && json["is_time_profile_"].IsBool()) {
    is_time_profile_ = json["is_time_profile_"].GetBool();
  }

  if (json.HasMember("is_debug_") && json["is_debug_"].IsBool()) {
    is_debug_ = json["is_debug_"].GetBool();
  }

  // 读取节点类型
  if (json.HasMember("node_type_") && json["node_type_"].IsString()) {
    node_type_ = stringToNodeType(json["node_type_"].GetString());
  }
  if (json.HasMember("io_type_") && json["io_type_"].IsString()) {
    io_type_ = stringToIoType(json["io_type_"].GetString());
  }
  // 读取动态输入和输出
  if (json.HasMember("is_dynamic_input_") &&
      json["is_dynamic_input_"].IsBool()) {
    is_dynamic_input_ = json["is_dynamic_input_"].GetBool();
  }
  // 反序列化std::vector<std::shared_ptr<EdgeTypeInfo>> input_type_info_
  if (json.HasMember("inputs_") && json["inputs_"].IsArray()) {
    auto &inputs = json["inputs_"];
    for (int i = 0; i < inputs.Size(); i++) {
      auto &input = inputs[i];
      if (input.HasMember("desc_") && input["desc_"].IsString()) {
        std::string desc = input["desc_"].GetString();
        if (i < input_type_info_.size()) {
          input_type_info_[i]->setEdgeName(desc);
        } else if (is_dynamic_input_) {
          auto edge_type_info = std::make_shared<EdgeTypeInfo>();
          std::string type_name = "NotSet";
          if (input.HasMember("type_") && input["type_"].IsString()) {
            type_name = input["type_"].GetString();
          }
          edge_type_info->setTypeName(type_name);
          edge_type_info->setEdgeName(desc);
          input_type_info_.emplace_back(edge_type_info);
        } else {
          NNDEPLOY_LOGE("input_type_info_ size: %d, is_dynamic_input_: %d\n",
                        static_cast<int>(input_type_info_.size()),
                        is_dynamic_input_);
        }
      }
    }
  }
  if (json.HasMember("is_dynamic_output_") &&
      json["is_dynamic_output_"].IsBool()) {
    is_dynamic_output_ = json["is_dynamic_output_"].GetBool();
  }
  // 反序列化std::vector<std::shared_ptr<EdgeTypeInfo>> output_type_info_
  if (json.HasMember("outputs_") && json["outputs_"].IsArray()) {
    auto &outputs = json["outputs_"];
    for (int i = 0; i < outputs.Size(); i++) {
      auto &output = outputs[i];
      if (output.HasMember("desc_") && output["desc_"].IsString()) {
        std::string desc = output["desc_"].GetString();
        if (i < output_type_info_.size()) {
          output_type_info_[i]->setEdgeName(desc);
        } else if (is_dynamic_input_) {
          auto edge_type_info = std::make_shared<EdgeTypeInfo>();
          std::string type_name = "NotSet";
          if (output.HasMember("type_") && output["type_"].IsString()) {
            type_name = output["type_"].GetString();
          }
          edge_type_info->setTypeName(type_name);
          edge_type_info->setEdgeName(desc);
          output_type_info_.emplace_back(edge_type_info);
        } else {
          NNDEPLOY_LOGE("output_type_info_ size: %d, is_dynamic_output_: %d\n",
                        static_cast<int>(output_type_info_.size()),
                        is_dynamic_output_);
        }
      }
    }
  }

  // 读取参数
  if (json.HasMember("param_") && json["param_"].IsObject() &&
      param_ != nullptr) {
    param_->deserialize(json["param_"]);
  }

  return base::kStatusCodeOk;
}
base::Status Node::deserialize(const std::string &json_str) {
  rapidjson::Document document;
  if (document.Parse(json_str.c_str()).HasParseError()) {
    NNDEPLOY_LOGE("parse json string failed\n");
    return base::kStatusCodeErrorInvalidParam;
  }
  rapidjson::Value &json = document;
  return this->deserialize(json);
}
base::Status Node::loadFile(const std::string &path) {
  std::ifstream ifs(path);
  if (!ifs.is_open()) {
    NNDEPLOY_LOGE("open file %s failed\n", path.c_str());
    return base::kStatusCodeErrorInvalidParam;
  }
  // 创建一个字符串变量用于存储文件内容
  std::string json_str;
  std::string line;
  while (std::getline(ifs, line)) {
    json_str += line;
  }
  base::Status status = this->deserialize(json_str);
  if (status != base::kStatusCodeOk) {
    NNDEPLOY_LOGE("deserialize from file %s failed\n", path.c_str());
    return status;
  }
  ifs.close();
  return status;
}

NodeFactory *getGlobalNodeFactory() { return NodeFactory::getInstance(); }

std::set<std::string> getNodeKeys() {
  return NodeFactory::getInstance()->getNodeKeys();
}

Node *createNode(const std::string &node_key, const std::string &node_name) {
  std::shared_ptr<NodeCreator> creator =
      NodeFactory::getInstance()->getCreator(node_key);
  if (creator == nullptr && node_key == "nndeploy.dag.Graph") {
    creator = NodeFactory::getInstance()->getCreator("nndeploy::dag::Graph");
  }
  std::vector<Edge *> inputs;
  std::vector<Edge *> outputs;
  if (creator != nullptr) {
    return creator->createNode(node_name, inputs, outputs);
  }
  NNDEPLOY_LOGE("Failed to createNode %s, node_key: %s\n", node_name.c_str(),
                node_key.c_str());
  return nullptr;
}
Node *createNode(const std::string &node_key, const std::string &node_name,
                 std::initializer_list<Edge *> inputs,
                 std::initializer_list<Edge *> outputs) {
  std::shared_ptr<NodeCreator> creator =
      NodeFactory::getInstance()->getCreator(node_key);
  if (creator == nullptr && node_key == "nndeploy.dag.Graph") {
    creator = NodeFactory::getInstance()->getCreator("nndeploy::dag::Graph");
  }
  std::vector<Edge *> inputs_vector;
  std::vector<Edge *> outputs_vector;
  for (auto input : inputs) {
    inputs_vector.emplace_back(input);
  }
  for (auto output : outputs) {
    outputs_vector.emplace_back(output);
  }
  if (creator != nullptr) {
    return creator->createNode(node_name, inputs_vector, outputs_vector);
  }
  NNDEPLOY_LOGE("Failed to createNode %s\n", node_name.c_str());
  return nullptr;
}
Node *createNode(const std::string &node_key, const std::string &node_name,
                 std::vector<Edge *> inputs, std::vector<Edge *> outputs) {
  std::shared_ptr<NodeCreator> creator =
      NodeFactory::getInstance()->getCreator(node_key);
  if (creator == nullptr && node_key == "nndeploy.dag.Graph") {
    creator = NodeFactory::getInstance()->getCreator("nndeploy::dag::Graph");
  }
  if (creator != nullptr) {
    return creator->createNode(node_name, inputs, outputs);
  }
  NNDEPLOY_LOGE("Failed to createNode %s\n", node_name.c_str());
  return nullptr;
}

std::shared_ptr<Node> createNodeSharedPtr(const std::string &node_key,
                                          const std::string &node_name) {
  std::shared_ptr<NodeCreator> creator =
      NodeFactory::getInstance()->getCreator(node_key);
  if (creator == nullptr && node_key == "nndeploy.dag.Graph") {
    creator = NodeFactory::getInstance()->getCreator("nndeploy::dag::Graph");
  }
  std::vector<Edge *> inputs;
  std::vector<Edge *> outputs;
  if (creator != nullptr) {
    return creator->createNodeSharedPtr(node_name, inputs, outputs);
  }
  NNDEPLOY_LOGE("Failed to createNodeSharedPtr %s\n", node_name.c_str());
  return nullptr;
}
std::shared_ptr<Node> createNodeSharedPtr(
    const std::string &node_key, const std::string &node_name,
    std::initializer_list<Edge *> inputs,
    std::initializer_list<Edge *> outputs) {
  std::shared_ptr<NodeCreator> creator =
      NodeFactory::getInstance()->getCreator(node_key);
  if (creator == nullptr && node_key == "nndeploy.dag.Graph") {
    creator = NodeFactory::getInstance()->getCreator("nndeploy::dag::Graph");
  }
  std::vector<Edge *> inputs_vector;
  std::vector<Edge *> outputs_vector;
  for (auto input : inputs) {
    inputs_vector.emplace_back(input);
  }
  for (auto output : outputs) {
    outputs_vector.emplace_back(output);
  }
  if (creator != nullptr) {
    return creator->createNodeSharedPtr(node_name, inputs_vector,
                                        outputs_vector);
  }
  NNDEPLOY_LOGE("Failed to createNodeSharedPtr %s\n", node_name.c_str());
  return nullptr;
}
std::shared_ptr<Node> createNodeSharedPtr(const std::string &node_key,
                                          const std::string &node_name,
                                          std::vector<Edge *> inputs,
                                          std::vector<Edge *> outputs) {
  std::shared_ptr<NodeCreator> creator =
      NodeFactory::getInstance()->getCreator(node_key);
  if (creator == nullptr && node_key == "nndeploy.dag.Graph") {
    creator = NodeFactory::getInstance()->getCreator("nndeploy::dag::Graph");
  }
  if (creator != nullptr) {
    return creator->createNodeSharedPtr(node_name, inputs, outputs);
  }
  NNDEPLOY_LOGE("Failed to createNodeSharedPtr %s\n", node_name.c_str());
  return nullptr;
}

}  // namespace dag
}  // namespace nndeploy<|MERGE_RESOLUTION|>--- conflicted
+++ resolved
@@ -391,8 +391,6 @@
   return base::kStatusCodeOk;
 }
 std::vector<std::string> Node::getRequiredParams() { return required_params_; }
-<<<<<<< HEAD
-=======
 
 base::Status Node::setUiParams(const std::vector<std::string> &ui_params) {
   ui_params_ = ui_params;
@@ -414,7 +412,6 @@
   return base::kStatusCodeOk;
 }
 std::vector<std::string> Node::getUiParams() { return ui_params_; }
->>>>>>> 27c49a1c
 
 base::Status Node::setInput(Edge *input, int index) {
   if (input == nullptr) {
@@ -1018,7 +1015,8 @@
   json.AddMember("required_params_", required_params, allocator);
   rapidjson::Value ui_params(rapidjson::kArrayType);
   for (auto &ui_param : ui_params_) {
-    ui_params.PushBack(rapidjson::Value(ui_param.c_str(), allocator), allocator);
+    ui_params.PushBack(rapidjson::Value(ui_param.c_str(), allocator),
+                       allocator);
   }
   json.AddMember("ui_params_", ui_params, allocator);
 
@@ -1153,7 +1151,8 @@
   std::string node_type_str = nodeTypeToString(node_type_);
   json.AddMember("node_type_",
                  rapidjson::Value(node_type_str.c_str(), allocator), allocator);
-  if (node_type_ == NodeType::kNodeTypeInput || node_type_ == NodeType::kNodeTypeOutput) {
+  if (node_type_ == NodeType::kNodeTypeInput ||
+      node_type_ == NodeType::kNodeTypeOutput) {
     std::string io_type_str = ioTypeToString(io_type_);
     json.AddMember("io_type_", rapidjson::Value(io_type_str.c_str(), allocator),
                    allocator);
@@ -1257,8 +1256,7 @@
       }
     }
   }
-  if (json.HasMember("ui_params_") &&
-      json["ui_params_"].IsArray()) {
+  if (json.HasMember("ui_params_") && json["ui_params_"].IsArray()) {
     ui_params_.clear();
     auto &ui_params_array = json["ui_params_"];
     for (int i = 0; i < ui_params_array.Size(); i++) {
