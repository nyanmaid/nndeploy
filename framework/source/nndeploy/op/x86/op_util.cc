--- conflicted
+++ resolved
@@ -121,8 +121,6 @@
 
 }
 
-<<<<<<< HEAD
-=======
 // Helper to handle negative indices and clamp values, similar to torch/numpy
 long long normalize_index(long long index, long long dim_size) {
     if (index < 0) {
@@ -132,6 +130,5 @@
     return std::max(0LL, std::min(index, dim_size));
 }
 
->>>>>>> aec97efb
 }  // namespace op
 }  // namespace nndeploy