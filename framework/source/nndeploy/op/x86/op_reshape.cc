<<<<<<< HEAD
// #include "nndeploy/op/op_softmax.h"
// #include "nndeploy/op/x86/op_include.h"
// #include "nndeploy/op/x86/op_util.h"
// #include "nndeploy/op/x86/op_convert.h"



// namespace nndeploy {
// namespace op {

// // Softmax 算子的 X86 (oneDNN) 实现
// class X86OpSoftmax : public OpSoftmax {
//  public:
//   X86OpSoftmax() : OpSoftmax() {}
//   virtual ~X86OpSoftmax() {}

//   virtual base::Status init() {
//     base::Status status = OpSoftmax::init();
//     if (status != base::kStatusCodeOk) {
//       return status;
//     }
//     dnnl_engine_ = getDnnlEngine();
//     dnnl_stream_ = getDnnlStream();

//     return kStatusCodeOk;
//   }

//   virtual base::Status preRun() {
//     if (!is_changed_) {
//       return kStatusCodeOk;  //若算子状态未改变，则直接沿用上一次创建memory、算子等
//     }

// 	  NNDEPLOY_ASSERT(inputs_[0]->getShape().size() == 2);

//     auto param = dynamic_cast<ir::SoftmaxParam*>(op_desc_.op_param_.get());
//     int axis = param->axis_;

//     dnnl::memory::data_type mat_data_type =
//         X86OpConvert::convertFromDataType(inputs_[0]->getDataType());
//     dnnl::memory::format_tag mat_dataformat =
//         X86OpConvert::convertFromDataFormat(inputs_[0]->getDataFormat());

//     auto mat_md = dnnl::memory::desc({inputs_[0]->getShapeIndex(0), inputs_[0]->getShapeIndex(1)}, mat_data_type, mat_dataformat);
//     auto dst_md = dnnl::memory::desc({inputs_[0]->getShapeIndex(0), inputs_[0]->getShapeIndex(1)}, mat_data_type, mat_dataformat);
//     softmax_src_mem_ = dnnl::memory(mat_md, dnnl_engine_, inputs_[0]->getData());
//     softmax_dst_mem_ = dnnl::memory(mat_md, dnnl_engine_, outputs_[0]->getData());

//     dnnl_softmax_pd_ = dnnl::softmax_forward::primitive_desc(dnnl_engine_, 
//         dnnl::prop_kind::forward_inference, dnnl::algorithm::softmax_accurate, mat_md, dst_md, axis);

// 	  return base::kStatusCodeOk;
//   }

//   virtual base::Status run() {
//     auto softmax_e = dnnl::softmax_forward(dnnl_softmax_pd_);
//     softmax_e.execute(dnnl_stream_,
//                     {{DNNL_ARG_SRC, softmax_src_mem_}, {DNNL_ARG_DST, softmax_dst_mem_}});

//     dnnl_stream_.wait();

//     return base::kStatusCodeOk;
//   }

//   virtual base::Status postRun() {
//     is_changed_ = false;
//     return base::kStatusCodeOk;
//   }

//  private:
//   dnnl::engine dnnl_engine_;
//   dnnl::stream dnnl_stream_;
//   dnnl::softmax_forward::primitive_desc dnnl_softmax_pd_;
//   dnnl::memory softmax_src_mem_;
//   dnnl::memory softmax_dst_mem_;
// };

// // 注册 OpSoftmax 算子
// REGISTER_OP_IMPLEMENTION(kDeviceTypeCodeX86, ir::kOpTypeSoftmax, X86OpSoftmax)

// }  // namespace op
// }  // namespace nndeploy
=======
#include "nndeploy/op/op_reshape.h"
#include "nndeploy/op/x86/op_include.h"
#include "nndeploy/op/x86/op_util.h"
#include "nndeploy/op/x86/op_convert.h"



namespace nndeploy {
namespace op {

// Reshape 算子的 X86 (oneDNN) 实现
class X86OpReshape : public OpReshape {
 public:
  X86OpReshape() : OpReshape() {}
  virtual ~X86OpReshape() {}

  virtual base::Status init() {
    base::Status status = OpReshape::init();
    if (status != base::kStatusCodeOk) {
      return status;
    }
    dnnl_engine_ = getDnnlEngine();
    dnnl_stream_ = getDnnlStream();

    return kStatusCodeOk;
  }

  virtual base::Status preRun() {
    return base::kStatusCodeOk;
  }

  virtual base::Status run() {
	if (outputs_[0]->getData() != inputs_[0]->getData()) {
		size_t size_output = outputs_[0]->getSize();
		size_t size_input = inputs_[0]->getSize();

		// 为防止意外的内存越界，取输入和输出字节大小中的较小值进行拷贝。
		// 在一个有效的 Reshape 操作中，两者的元素总数应当相同，因此它们的总字节大小也应相等。
		size_t size_to_copy = std::min(size_output, size_input);
		memcpy(outputs_[0]->getData(), inputs_[0]->getData(), size_to_copy);
	}

	return base::kStatusCodeOk;
  }

  virtual base::Status postRun() {
    is_changed_ = false;
    return base::kStatusCodeOk;
  }

 private:
  dnnl::engine dnnl_engine_;
  dnnl::stream dnnl_stream_;
};

// 注册 OpReshape 算子
REGISTER_OP_IMPLEMENTION(kDeviceTypeCodeX86, ir::kOpTypeReshape, X86OpReshape)

}  // namespace op
}  // namespace nndeploy
>>>>>>> aec97efb
<|MERGE_RESOLUTION|>--- conflicted
+++ resolved
@@ -1,86 +1,3 @@
-<<<<<<< HEAD
-// #include "nndeploy/op/op_softmax.h"
-// #include "nndeploy/op/x86/op_include.h"
-// #include "nndeploy/op/x86/op_util.h"
-// #include "nndeploy/op/x86/op_convert.h"
-
-
-
-// namespace nndeploy {
-// namespace op {
-
-// // Softmax 算子的 X86 (oneDNN) 实现
-// class X86OpSoftmax : public OpSoftmax {
-//  public:
-//   X86OpSoftmax() : OpSoftmax() {}
-//   virtual ~X86OpSoftmax() {}
-
-//   virtual base::Status init() {
-//     base::Status status = OpSoftmax::init();
-//     if (status != base::kStatusCodeOk) {
-//       return status;
-//     }
-//     dnnl_engine_ = getDnnlEngine();
-//     dnnl_stream_ = getDnnlStream();
-
-//     return kStatusCodeOk;
-//   }
-
-//   virtual base::Status preRun() {
-//     if (!is_changed_) {
-//       return kStatusCodeOk;  //若算子状态未改变，则直接沿用上一次创建memory、算子等
-//     }
-
-// 	  NNDEPLOY_ASSERT(inputs_[0]->getShape().size() == 2);
-
-//     auto param = dynamic_cast<ir::SoftmaxParam*>(op_desc_.op_param_.get());
-//     int axis = param->axis_;
-
-//     dnnl::memory::data_type mat_data_type =
-//         X86OpConvert::convertFromDataType(inputs_[0]->getDataType());
-//     dnnl::memory::format_tag mat_dataformat =
-//         X86OpConvert::convertFromDataFormat(inputs_[0]->getDataFormat());
-
-//     auto mat_md = dnnl::memory::desc({inputs_[0]->getShapeIndex(0), inputs_[0]->getShapeIndex(1)}, mat_data_type, mat_dataformat);
-//     auto dst_md = dnnl::memory::desc({inputs_[0]->getShapeIndex(0), inputs_[0]->getShapeIndex(1)}, mat_data_type, mat_dataformat);
-//     softmax_src_mem_ = dnnl::memory(mat_md, dnnl_engine_, inputs_[0]->getData());
-//     softmax_dst_mem_ = dnnl::memory(mat_md, dnnl_engine_, outputs_[0]->getData());
-
-//     dnnl_softmax_pd_ = dnnl::softmax_forward::primitive_desc(dnnl_engine_, 
-//         dnnl::prop_kind::forward_inference, dnnl::algorithm::softmax_accurate, mat_md, dst_md, axis);
-
-// 	  return base::kStatusCodeOk;
-//   }
-
-//   virtual base::Status run() {
-//     auto softmax_e = dnnl::softmax_forward(dnnl_softmax_pd_);
-//     softmax_e.execute(dnnl_stream_,
-//                     {{DNNL_ARG_SRC, softmax_src_mem_}, {DNNL_ARG_DST, softmax_dst_mem_}});
-
-//     dnnl_stream_.wait();
-
-//     return base::kStatusCodeOk;
-//   }
-
-//   virtual base::Status postRun() {
-//     is_changed_ = false;
-//     return base::kStatusCodeOk;
-//   }
-
-//  private:
-//   dnnl::engine dnnl_engine_;
-//   dnnl::stream dnnl_stream_;
-//   dnnl::softmax_forward::primitive_desc dnnl_softmax_pd_;
-//   dnnl::memory softmax_src_mem_;
-//   dnnl::memory softmax_dst_mem_;
-// };
-
-// // 注册 OpSoftmax 算子
-// REGISTER_OP_IMPLEMENTION(kDeviceTypeCodeX86, ir::kOpTypeSoftmax, X86OpSoftmax)
-
-// }  // namespace op
-// }  // namespace nndeploy
-=======
 #include "nndeploy/op/op_reshape.h"
 #include "nndeploy/op/x86/op_include.h"
 #include "nndeploy/op/x86/op_util.h"
@@ -140,5 +57,4 @@
 REGISTER_OP_IMPLEMENTION(kDeviceTypeCodeX86, ir::kOpTypeReshape, X86OpReshape)
 
 }  // namespace op
-}  // namespace nndeploy
->>>>>>> aec97efb
+}  // namespace nndeploy