--- conflicted
+++ resolved
@@ -9,27 +9,6 @@
 
 using namespace nndeploy;
 
-<<<<<<< HEAD
-class CannTest : public ir::ModelDesc {
- public:
-  CannTest(){};
-  ~CannTest(){};
-  void init() {
-    auto input =
-        op::makeInput(this, "input", base::dataTypeOf<float>(), {1, 1, 8, 8});
-    // auto conv1 =
-    //     makeConv(this, input, std::make_shared<ConvParam>(), "weight",
-    //     "bias");
-    // auto relu1 = makeRelu(this, conv1);
-    auto softmax_0 =
-        op::makeSoftmax(this, input, std::make_shared<ir::SoftmaxParam>());
-    auto softmax_1 =
-        op::makeSoftmax(this, input, std::make_shared<ir::SoftmaxParam>());
-
-    auto add = op::makeAdd(this, softmax_0, softmax_1);
-
-    op::makeOutput(this, add);
-=======
 DEFINE_string(tensor_pool_type, "", "tensor pool type");
 
 net::TensorPoolType getTensorPoolType() {
@@ -45,7 +24,6 @@
     return net::kTensorPool1DOffsetCalculateTypeGreedyByBreadth;
   } else if (FLAGS_tensor_pool_type == "kTensorPool1DNone") {
     return net::kTensorPool1DNone;
->>>>>>> 0c6e7ddf
   }
   return net::kTensorPool1DSharedObjectTypeGreedyBySize;  // 默认使用正确的方法
 }
