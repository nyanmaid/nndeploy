
#ifndef _NNDEPLOY_DAG_GRAPH_EXECUTOR_H_
#define _NNDEPLOY_DAG_GRAPH_EXECUTOR_H_

#include "nndeploy/base/common.h"
#include "nndeploy/base/glic_stl_include.h"
#include "nndeploy/base/log.h"
#include "nndeploy/base/macro.h"
#include "nndeploy/base/object.h"
#include "nndeploy/base/status.h"
#include "nndeploy/base/string.h"
#include "nndeploy/base/value.h"
#include "nndeploy/dag/edge.h"
#include "nndeploy/dag/node.h"
#include "nndeploy/device/buffer.h"
#include "nndeploy/device/buffer_pool.h"
#include "nndeploy/device/device.h"
#include "nndeploy/device/tensor.h"
#include "nndeploy/thread_pool/safe_ws_queue.h"
#include "nndeploy/thread_pool/thread_pool.h"

namespace nndeploy {
namespace dag {

enum NodeColorType : int {
  kNodeColorWhite = 0x0000,
  kNodeColorGray,
  kNodeColorBlack
};

enum TopoSortType : int { kTopoSortTypeBFS = 0x0000, kTopoSortTypeDFS };

class NodeWrapper {
 public:
  bool is_external_;
  Node *node_;
  std::string name_;
  std::vector<NodeWrapper *> predecessors_;
  std::vector<NodeWrapper *> successors_;
  NodeColorType color_ = kNodeColorWhite;
};

class EdgeWrapper {
 public:
  bool is_external_;
  Edge *edge_;
  std::string name_;
  std::vector<NodeWrapper *> producers_;
  std::vector<NodeWrapper *> consumers_;
};

class Executor : public base::NonCopyable {
 public:
  Executor(){};
  virtual ~Executor(){};

  virtual base::Status init(std::vector<EdgeWrapper *> &edge_repository,
                            std::vector<NodeWrapper *> &node_repository) = 0;
  virtual base::Status deinit() = 0;

  virtual base::Status run() = 0;
};

Edge *getEdge(std::vector<EdgeWrapper *> &edge_repository,
              const std::string &edge_name);
EdgeWrapper *findEdgeWrapper(std::vector<EdgeWrapper *> &edge_repository,
                             const std::string &edge_name);
EdgeWrapper *findEdgeWrapper(std::vector<EdgeWrapper *> &edge_repository,
                             Edge *edge);
std::vector<EdgeWrapper *> findStartEdges(
    std::vector<EdgeWrapper *> &edge_repository);
std::vector<EdgeWrapper *> findEndEdges(
    std::vector<EdgeWrapper *> &edge_repository);

Node *getNode(std::vector<NodeWrapper *> &node_repository,
              const std::string &node_name);
NodeWrapper *findNodeWrapper(std::vector<NodeWrapper *> &node_repository,
                             const std::string &node_name);
NodeWrapper *findNodeWrapper(std::vector<NodeWrapper *> &node_repository,
                             Node *node);
std::vector<NodeWrapper *> findStartNodes(
    std::vector<NodeWrapper *> &node_repository);
std::vector<NodeWrapper *> findEndNodes(
    std::vector<NodeWrapper *> &node_repository);

base::Status dumpDag(std::vector<NodeWrapper *> &node_repository,
                     const std::string &name = "",
                     std::ostream &oss = std::cout);

base::Status topoSortBFS(std::vector<NodeWrapper *> &node_repository,
                         std::vector<NodeWrapper *> &topo_sort_node);

base::Status topoSortDFS(std::vector<NodeWrapper *> &node_repository,
                         std::vector<NodeWrapper *> &topo_sort_node);

base::Status topoSort(std::vector<NodeWrapper *> &node_repository,
                      TopoSortType topo_sort_type,
                      std::vector<NodeWrapper *> &topo_sort_node);

base::Status setColor(std::vector<NodeWrapper *> &node_repository,
                      NodeColorType color);

<<<<<<< HEAD
=======
base::Status commitTask(
    NodeWrapper *node_wrapper, thread_pool::ThreadPool *thread_pool,
    thread_pool::SafeWSQueue<std::future<base::Status>> &end_tasks);

>>>>>>> 9837b800
}  // namespace dag
}  // namespace nndeploy

#endif<|MERGE_RESOLUTION|>--- conflicted
+++ resolved
@@ -100,13 +100,6 @@
 base::Status setColor(std::vector<NodeWrapper *> &node_repository,
                       NodeColorType color);
 
-<<<<<<< HEAD
-=======
-base::Status commitTask(
-    NodeWrapper *node_wrapper, thread_pool::ThreadPool *thread_pool,
-    thread_pool::SafeWSQueue<std::future<base::Status>> &end_tasks);
-
->>>>>>> 9837b800
 }  // namespace dag
 }  // namespace nndeploy
 
