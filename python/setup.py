
import datetime
import logging
import platform
import shlex
import subprocess
import sys
from glob import glob, iglob
import os
from os import environ, getcwd, path, popen, remove
import shutil


from setuptools import setup, find_packages, Extension 

from packaging.tags import sys_tags
from setuptools.command.build_ext import build_ext as _build_ext
from setuptools.command.install import install as InstallCommandBase


manylinux_tags = [
    "manylinux1_x86_64",
    "manylinux1_i686",
    "manylinux2010_x86_64",
    "manylinux2010_i686",
    "manylinux2014_x86_64",
    "manylinux2014_i686",
    "manylinux2014_aarch64",
    "manylinux2014_armv7l",
    "manylinux2014_ppc64",
    "manylinux2014_ppc64le",
    "manylinux2014_s390x",
    "manylinux_2_28_x86_64",
    "manylinux_2_28_aarch64",
]
is_manylinux = environ.get("AUDITWHEEL_PLAT", None) in manylinux_tags

class InstallCommand(InstallCommandBase):
    def finalize_options(self):
        ret = InstallCommandBase.finalize_options(self)
        self.install_lib = self.install_platlib  # 将库安装到平台特定目录
        return ret

try:
    from wheel.bdist_wheel import bdist_wheel as _bdist_wheel

    class bdist_wheel(_bdist_wheel):
        def finalize_options(self):
            _bdist_wheel.finalize_options(self)
            self.root_is_pure = False
            if platform.system() != "Linux":
                import sys
                python_version = f"{sys.version_info.major}{sys.version_info.minor}"
                self.python_tag = f"cp{python_version}"
                self.abi_tag = f"cp{python_version}"
        
        if platform.system() == "Linux":
            def get_tag(self):
                _, _, plat = _bdist_wheel.get_tag(self)
                # Get the right platform tag by querying the linker version
                glibc_major, glibc_minor = popen("ldd --version | head -1").read().split()[-1].split(".")
                """# See https://github.com/mayeut/pep600_compliance/blob/master/
                pep600_compliance/tools/manylinux-policy.json"""
                if glibc_major == "2" and glibc_minor == "17":
                    plat = "manylinux_2_17_x86_64.manylinux2014_x86_64"
                else:  # For manylinux2014 and above, no alias is required
                    plat = f"manylinux_{glibc_major}_{glibc_minor}_x86_64"
                tags = next(sys_tags())
                return (tags.interpreter, tags.abi, plat)

except ImportError:
    bdist_wheel = None


if sys.version_info < (3, 0):
    sys.exit("Sorry, Python < 3.0 is not supported")


def parse_requirements(fname='requirements.txt', with_version=True):
    """
    Parse the package dependencies listed in a file but strips specific
    versioning information.

    Args:
        fname (str): path to the file
        with_version (bool, default=False): if True include version specs

    Returns:
        List[str]: list of requirements items

    CommandLine:
        python -c "import setup; print(setup.parse_requirements())"
    """
    import re
    import sys
    from os.path import exists
    require_fpath = fname

    def parse_line(line):
        """Parse information from a line in a requirements text file."""
        if line.startswith('-r '):
            # Allow specifying requirements in other files
            target = line.split(' ')[1]
            for info in parse_require_file(target):
                yield info
        else:
            info = {'line': line}
            if line.startswith('-e '):
                info['package'] = line.split('#egg=')[1]
            elif '@git+' in line:
                info['package'] = line
            else:
                # Remove versioning from the package
                pat = '(' + '|'.join(['>=', '==', '>']) + ')'
                parts = re.split(pat, line, maxsplit=1)
                parts = [p.strip() for p in parts]

                info['package'] = parts[0]
                if len(parts) > 1:
                    op, rest = parts[1:]
                    if ';' in rest:
                        # Handle platform specific dependencies
                        # http://setuptools.readthedocs.io/en/latest/setuptools.html#declaring-platform-specific-dependencies
                        version, platform_deps = map(str.strip,
                                                     rest.split(';'))
                        info['platform_deps'] = platform_deps
                    else:
                        version = rest  # NOQA
                    info['version'] = (op, version)
            yield info

    def parse_require_file(fpath):
        with open(fpath, 'r') as f:
            for line in f.readlines():
                line = line.strip()
                if line and not line.startswith('#'):
                    for info in parse_line(line):
                        yield info

    def gen_packages_items():
        if exists(require_fpath):
            for info in parse_require_file(require_fpath):
                parts = [info['package']]
                if with_version and 'version' in info:
                    parts.extend(info['version'])
                if not sys.version.startswith('3.4'):
                    # apparently package_deps are broken in 3.4
                    platform_deps = info.get('platform_deps')
                    if platform_deps is not None:
                        parts.append(';' + platform_deps)
                item = ''.join(parts)
                yield item

    packages = list(gen_packages_items())
    return packages


# Read long description
def read_long_description():
    """Read README.md file as long description"""
    readme_path = "README.md"
    if os.path.exists(readme_path):
        try:
            with open(readme_path, "r", encoding="utf-8") as f:
                return f.read()
        except Exception as e:
            print(f"Warning: Unable to read {readme_path}: {e}")
    
    # If unable to read README, use default description
    return """
You can get everything in nndeploy github main page : [nndeploy](https://github.com/nndeploy/nndeploy)
"""


# def get_internal_so_path():
#     import importlib

#     suffixes = importlib.machinery.EXTENSION_SUFFIXES
#     loader = importlib.machinery.ExtensionFileLoader
#     lazy_loader = importlib.util.LazyLoader.factory(loader)
#     finder = importlib.machinery.FileFinder("nndeploy", (lazy_loader, suffixes))
#     spec = finder.find_spec("_nndeploy_internal")
#     pathname = spec.origin
#     assert os.path.isfile(pathname)
#     return os.path.basename(pathname)


# package_data = {"nndeploy": [get_internal_so_path()]}

def get_internal_so_path():
    import os
    import glob
    import platform
    import subprocess

    # Define search path
    search_path = "nndeploy"
    
    # Set file extensions based on different platforms
    if platform.system() == "Windows":
        extensions = [".dll", ".pyd"]
    elif platform.system() == "Darwin":
        extensions = [".dylib", ".so"]
    else:  # Linux and others
        extensions = [".so"]  # Add .so.* to match versioned dynamic libraries
        
    # Check if directory exists
    if not os.path.exists(search_path):
        raise FileNotFoundError(f"Directory {search_path} does not exist")
       
    # v1 
    # Find all dynamic library files
    all_matches = []
    for ext in extensions:
        pattern = os.path.join(search_path, f"*{ext}*")  # Add * to match versioned suffixes
        matches = glob.glob(pattern)
        all_matches.extend(matches)
    
    if not all_matches:
        raise FileNotFoundError(f"No dynamic library files found in {search_path} directory")
    
    # v2
    # # Find all dynamic library files
    # all_matches = []
    # symlink_info = {}  # Record symlink information
    
    # for ext in extensions:
    #     pattern = os.path.join(search_path, f"*{ext}*")
    #     matches = glob.glob(pattern)
    #     print(f"matches: {matches}")
        
    #     # Analyze each matched file
    #     for match in matches:
    #         if os.path.islink(match):
    #             # If it's a symlink, record the link relationship but don't add to package list
    #             target = os.readlink(match)
    #             symlink_info[os.path.basename(match)] = os.path.basename(target)
    #             print(f"Detected symlink: {os.path.basename(match)} -> {target}")
    #         else:
    #             # Only add real files to package list
    #             all_matches.append(match)
    #             print(f"Added real file: {os.path.basename(match)}")
    
    # if not all_matches:
    #     raise FileNotFoundError(f"No real dynamic library files found in {search_path} directory")
    
    # # Save symlink information to file
    # symlink_info_file = os.path.join(search_path, "_symlink_info.json")
    # if symlink_info:
    #     import json
    #     with open(symlink_info_file, 'w') as f:
    #         json.dump(symlink_info, f, indent=2)
    #     all_matches.append(symlink_info_file)
    #     print(f"Saved symlink info to: {symlink_info_file}")
        
    # Print all found dynamic library files
    print(f"Found the following dynamic library files in {search_path} directory:")
    for match in all_matches:
        print(f"  {os.path.basename(match)}")
        
    # Establish dynamic library link relationships on Linux and macOS
    if platform.system() != "Windows":
        for lib_path in all_matches:
            try:
                # Use ldd/otool to view dependencies
                if platform.system() == "Darwin":
                    cmd = ["otool", "-L", lib_path]
                else:
                    cmd = ["ldd", lib_path]
                result = subprocess.run(cmd, capture_output=True, text=True)
                # print(f"\nDependencies of {os.path.basename(lib_path)}:")
                # print(result.stdout)
                
                # Set rpath
                if platform.system() == "Darwin":
                    # First add @loader_path to rpath
                    subprocess.run(["install_name_tool", "-add_rpath", "@loader_path", lib_path], check=False) 
                    try:
                        # Check current library dependencies
                        result = subprocess.run(["otool", "-L", lib_path], 
                                              capture_output=True, text=True)
                        dependencies = result.stdout

                        # Fix all @rpath references to @loader_path
                        for line in dependencies.split('\n'):
                            line = line.strip()
                            if '@rpath/' in line and '.dylib' in line:
                                # Extract library path and name
                                dylib_path = line.split()[0]
                                dylib_name = os.path.basename(dylib_path)

                                print(f"Fixing rpath for {dylib_name} in {os.path.basename(lib_path)}")

                                # Change @rpath to @loader_path
                                subprocess.run([
                                    "install_name_tool", "-change", 
                                    dylib_path,
                                    f"@loader_path/{dylib_name}", 
                                    lib_path
                                ], check=False)
                        
                        # Compatibility handling for macOS versions below 14
                        # Check system version and apply additional fixes
                        import platform as plt
                        macos_version = plt.mac_ver()[0]
                        if macos_version and float('.'.join(macos_version.split('.')[:2])) < 14.0:
                            print(f"Detected macOS {macos_version}, applying compatibility fixes")
                            
                            # Add additional rpath paths for older macOS versions
                            subprocess.run(["install_name_tool", "-add_rpath", "@executable_path", lib_path], check=False)
                            subprocess.run(["install_name_tool", "-add_rpath", ".", lib_path], check=False)
                            
                            # Check and fix library ID
                            lib_name = os.path.basename(lib_path)
                            subprocess.run([
                                "install_name_tool", "-id", 
                                f"@loader_path/{lib_name}", 
                                lib_path
                            ], check=False)
                            
                    except Exception as e:
                        print(f"Warning: macOS dynamic library path fixing failed for {lib_path}: {e}")
                else:
                    subprocess.run(["patchelf", "--set-rpath", "$ORIGIN", lib_path])
            except Exception as e:
                print(f"Warning: Error processing {lib_path}: {e}")
                
    # Return list of all dynamic library file names
    return [os.path.basename(match) for match in all_matches]


def get_package_data():
    """Get data files to be packaged"""
    # Directly use the list returned by get_internal_so_path()
    so_files = get_internal_so_path()
    
    # Ensure returning a dictionary with a simple string list as value
    package_data = {
        "nndeploy": so_files  # so_files is already a string list
    }
    
    print(f"package_data: {package_data}")
    return package_data

# Basic dependency packages
install_requires = [
    'cython',  # Cython compilation
    'packaging',  # Package management
    # 'setuptools<=68.0.0',  # Setup tools
    'gitpython>=3.1.30',  # Git operations
    'aiofiles>=24.1.0',  # Asynchronous file operations
    'pytest',  # Testing framework
    'jsonschema',  # JSON Schema validation
    'multiprocess',  # Multiprocessing support
    'numpy',  # Numerical computation
    # 'opencv-python>=4.8.0',  # Image processing
    'modelscope',
]

# Detect if CUDA is available and its version
def get_cuda_version():
    """Detect CUDA version in the system"""
    try:
        # Method 1: Try to get CUDA version through nvidia-smi
        import subprocess
        result = subprocess.run(['nvidia-smi'], capture_output=True, text=True)
        if result.returncode == 0:
            # Extract CUDA version from nvidia-smi output
            lines = result.stdout.split('\n')
            for line in lines:
                if 'CUDA Version:' in line:
                    version = line.split('CUDA Version:')[1].strip().split()[0]
                    # Remove decimal point, e.g., "11.8" -> "118"
                    version_str = version.replace('.','')
                    return version_str
    except:
        pass
    
    try:
        # Method 2: Try to import torch to detect CUDA
        import torch
        if torch.cuda.is_available():
            # Get CUDA version, e.g., "11.8" 
            version = torch.version.cuda
            if version:
                # Remove decimal point, e.g., "118"
                version_str = version.replace('.','')
                return version_str
    except ImportError:
        pass
    except Exception:
        pass
    
    try:
        # Method 3: Check CUDA environment variables
        import os
        cuda_home = os.environ.get('CUDA_HOME') or os.environ.get('CUDA_PATH')
        if cuda_home and os.path.exists(cuda_home):
            # Try to extract version information from path
            version_file = os.path.join(cuda_home, 'version.txt')
            if os.path.exists(version_file):
                with open(version_file, 'r') as f:
                    content = f.read()
                    # Search for version number pattern
                    import re
                    match = re.search(r'CUDA Version (\d+\.\d+)', content)
                    if match:
                        version = match.group(1)
                        version_str = version.replace('.','')
                        return version_str
    except:
        pass
    
    return None

cuda_version = get_cuda_version()

# Add corresponding dependency packages based on CUDA version
if cuda_version:
    print(f"Detected CUDA version: {cuda_version}")
    install_requires.extend([
        'torch>=2.0.0',  # PyTorch (GPU version)
        'torchvision>=0.15.0',  # torchvision (GPU version)
        # 'onnxruntime-gpu>=1.18.0',  # ONNX Runtime GPU version
        'diffusers',
        'accelerate',
        'transformers',
    ])
else:
    print("CUDA not detected, using CPU version dependencies")
    install_requires.extend([
        'torch>=2.0.0',  # PyTorch (CPU version)
        'torchvision>=0.15.0',  # torchvision (CPU version)
        # 'onnxruntime>=1.18.0',  # ONNX Runtime CPU version
        'diffusers',
        'accelerate',
        'transformers',
    ])

# Add server-related dependencies
server_requires = [
    'requests>=2.31.0',  # Request library
    'fastapi>=0.104.0',  # Web framework
    'uvicorn>=0.24.0',  # ASGI server
    'websockets>=11.0',  # WebSocket support
    'python-multipart>=0.0.6',  # File upload support
    'pydantic>=2.0.0',  # Data validation
]

install_requires.extend(server_requires)

print(f"Final dependency list: {install_requires}")

# Execute copy, copy ../server directory to nndeploy/ directory
def copy_server_directory():
    """Copy ../server directory to nndeploy/ directory"""
    source_dir = "../server"
    target_dir = "nndeploy/server"
    
    # Items to include
    include_items = {"__pycache__", "frontend"}
    
    if os.path.exists(source_dir):
        # If target directory exists, delete it first
        if os.path.exists(target_dir):
            shutil.rmtree(target_dir)
        
        # Create target directory
        os.makedirs(target_dir, exist_ok=True)
        
        # Manually copy files and directories
        for item in os.listdir(source_dir):
            source_path = os.path.join(source_dir, item)
            target_path = os.path.join(target_dir, item)
            
            if os.path.isdir(source_path):
                # If it's a directory and in the include list
                if item in include_items:
                    shutil.copytree(source_path, target_path)
                    print(f"Copied directory: {item}")
                else:
                    print(f"Skipped directory: {item}")
            else:
                # If it's a Python file, copy directly
                if item.endswith('.py'):
                    shutil.copy2(source_path, target_path)
                    print(f"Copied Python file: {item}")
                else:
                    print(f"Skipped file: {item}")
        
        # Create resources directory under nndeploy/server directory
        resources_dir = os.path.join(target_dir, "resources")
        os.makedirs(resources_dir, exist_ok=True)
        print(f"Created resources directory: {resources_dir}")
        
        print(f"Successfully copied Python files, __pycache__ folder, frontend folder from {source_dir} to {target_dir}")
    else:
        print(f"Source directory {source_dir} does not exist")


cmd_classes = {}
if bdist_wheel is not None:
    cmd_classes["bdist_wheel"] = bdist_wheel
cmd_classes["install"] = InstallCommand
# cmd_classes["build_ext"] = build_ext


# Execute copy operation
copy_server_directory()
setup(
    name="nndeploy",
<<<<<<< HEAD
    version="2.6.1",  # Fix version number format
=======
    version="2.6.2",  # Fix version number format
>>>>>>> 22e6c393
    author="nndeploy team",
    author_email="595961667@qq.com",  # Add email
    description="Your Local AI Workflow",  # Add short description
    long_description=read_long_description(),  # Add long description
    long_description_content_type="text/markdown",  # Specify content type as Markdown
    url="https://github.com/nndeploy/nndeploy",  # Add project URL
    classifiers=[
        "Development Status :: 4 - Beta",
        "Intended Audience :: Developers",
        "License :: OSI Approved :: Apache Software License",
        "Operating System :: OS Independent",
        "Programming Language :: C++",
        # "Programming Language :: Python :: 3",
        "Programming Language :: Python :: 3.10",
        "Programming Language :: Python :: 3.11",
        "Programming Language :: Python :: 3.12",
        "Programming Language :: Python :: 3.13",
        "Topic :: Scientific/Engineering :: Artificial Intelligence",
    ],
    license='Apache License 2.0',
    python_requires=">=3.10",
    packages=find_packages(),
    package_dir={"nndeploy": "nndeploy"},
    # package_data=package_data,
    package_data=get_package_data(),
    install_requires=install_requires,
    entry_points={
        'console_scripts': [
            'nndeploy-run-json=nndeploy.dag.run_json:main',
            'nndeploy-app=nndeploy.server.app:main',
            'nndeploy-clean=nndeploy.server.clean:main',
        ],
    },
    # extras_require={
    #     "all": parse_requirements('../requirements.txt')
    # },
    cmdclass={"bdist_wheel": bdist_wheel},
    # cmdclass=cmd_classes,
    zip_safe=False,  # Added: Disable zip safe mode
    has_ext_modules=lambda: True,  # Added: Declare that it contains extension modules
    keywords="deep-learning, visual-workflow, ai-agent, easy-to-use, high-performance",
    project_urls={
        "Bug Reports": "https://github.com/nndeploy/nndeploy/issues",
        "Source": "https://github.com/nndeploy/nndeploy",
    },
)<|MERGE_RESOLUTION|>--- conflicted
+++ resolved
@@ -509,11 +509,7 @@
 copy_server_directory()
 setup(
     name="nndeploy",
-<<<<<<< HEAD
-    version="2.6.1",  # Fix version number format
-=======
     version="2.6.2",  # Fix version number format
->>>>>>> 22e6c393
     author="nndeploy team",
     author_email="595961667@qq.com",  # Add email
     description="Your Local AI Workflow",  # Add short description
