--- conflicted
+++ resolved
@@ -95,15 +95,12 @@
     param = _C.ir.RMSNormParam()
     param.epsilon_ = epsilon
     return Tensor(_C.op.rms_norm(input, weight, param))
-<<<<<<< HEAD
-=======
 
 
 def reshape(input, shape, allowzero=0):
     param = _C.ir.ReshapeParam()
     param.allowzero_  = allowzero
     return Tensor(_C.op.reshape(input, shape, param))
->>>>>>> aec97efb
 
 
 def softmax(input, axis=1):
@@ -112,13 +109,10 @@
     return Tensor(_C.op.softmax(input, param))
 
 
-<<<<<<< HEAD
-=======
 def slice(input, starts, ends, axes, steps):
     return _C.op.slice(input, starts, ends, axes, steps)
 
 
->>>>>>> aec97efb
 def sigmoid(input):
     return Tensor(_C.op.sigmoid(input))
 
