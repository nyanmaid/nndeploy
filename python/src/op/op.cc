--- conflicted
+++ resolved
@@ -242,10 +242,7 @@
         py::return_value_policy::take_ownership);
   m.def("transpose", &transposeFunc, py::return_value_policy::take_ownership);
   m.def("where", &whereFunc, py::return_value_policy::take_ownership);
-<<<<<<< HEAD
-=======
   m.def("slice", &sliceFunc, py::return_value_policy::take_ownership);
->>>>>>> aec97efb
 }
 
 }  // namespace op
